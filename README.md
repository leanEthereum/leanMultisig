<h1 align="center">♦ leanMultisig ♦</h1>

XMSS + minimal [zkVM](minimal_zkVM.pdf) = lightweight PQ signatures, with unbounded aggregation


## Proving System


- [WHIR](https://eprint.iacr.org/2024/1586.pdf)
- [SuperSpartan](https://eprint.iacr.org/2023/552.pdf), with AIR-specific optimizations developed by W. Borgeaud in [A simple multivariate AIR argument inspired by SuperSpartan](https://solvable.group/posts/super-air/#fnref:1)
- [Univariate Skip](https://eprint.iacr.org/2024/108.pdf)
- [Logup*](https://eprint.iacr.org/2025/946.pdf)
- ...

The VM design is inspired by the famous [Cairo paper](https://eprint.iacr.org/2021/1063.pdf).

## Benchmarks

Benchmarks are performed on 2 laptops:
- i9-12900H, 32 gb of RAM
- mac m4 max

target ≈ 128 bits of security, currently using conjecture: 4.12 of [WHIR](https://eprint.iacr.org/2024/1586.pdf), "up to capacity" (TODO: provable security)

### Poseidon2

Poseidon2 over 16 KoalaBear field elements.

```console
RUSTFLAGS='-C target-cpu=native' cargo run --release -- poseidon --log-n-perms 20
```

![Alt text](docs/benchmark_graphs/graphs/raw_poseidons.svg)

### Recursion


The full recursion program is not finished yet. Instead, we prove validity of a WHIR opening, with 25 variables, and rate = 1/4.

```console
RUSTFLAGS='-C target-cpu=native' cargo run --release -- recursion
```

![Alt text](docs/benchmark_graphs/graphs/recursive_whir_opening.svg)

### XMSS aggregation

```console
<<<<<<< HEAD
RUSTFLAGS='-C target-cpu=native' cargo run --release -- xmss --n-signatures 1150
=======
RUSTFLAGS='-C target-cpu=native' cargo run --release -- xmss --n-signatures 1000
>>>>>>> 03ec5f91
```

[Trivial encoding](docs/XMSS_trivial_encoding.pdf) (for now).


![Alt text](docs/benchmark_graphs/graphs/xmss_aggregated.svg)

![Alt text](docs/benchmark_graphs/graphs/xmss_aggregated_overhead.svg)

### Fibonacci:

n = 2,000,000

```
FIB_N=2000000 RUSTFLAGS='-C target-cpu=native' cargo test --release --package lean_prover --test test_zkvm -- --nocapture -- test_prove_fibonacci --exact --nocapture
```

Proving time:

- i9-12900H: 2.0 s (1.0 MHz)
- mac m4 max: 1.2 s (1.7 MHz)

### Proof size

With conjecture "up to capacity", current proofs with rate = 1/2 are about ≈ 400 - 500 KiB, of which ≈ 300 KiB comes from WHIR.

- The remaining 100 - 200 KiB will be significantly reduced in the future (this part has not been optimized at all).
- WHIR proof size will also be reduced, thanks to merkle pruning (TODO).

Target: 256 KiB for fast proof, 128 KiB for slower proofs (rate = 1/4 or 1/8).

## Credits

- [Plonky3](https://github.com/Plonky3/Plonky3) for its various performant crates (Finite fields, poseidon2 AIR etc)
- [whir-p3](https://github.com/tcoratger/whir-p3): a Plonky3-compatible WHIR implementation
- [Whirlaway](https://github.com/TomWambsgans/Whirlaway): Multilinear snark for AIR + minimal zkVM

<|MERGE_RESOLUTION|>--- conflicted
+++ resolved
@@ -46,11 +46,7 @@
 ### XMSS aggregation
 
 ```console
-<<<<<<< HEAD
-RUSTFLAGS='-C target-cpu=native' cargo run --release -- xmss --n-signatures 1150
-=======
-RUSTFLAGS='-C target-cpu=native' cargo run --release -- xmss --n-signatures 1000
->>>>>>> 03ec5f91
+RUSTFLAGS='-C target-cpu=native' cargo run --release -- xmss --n-signatures 1200
 ```
 
 [Trivial encoding](docs/XMSS_trivial_encoding.pdf) (for now).
