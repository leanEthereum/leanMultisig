use std::array;

use crate::common::*;
use crate::*;
use ::air::AirTable;
use air::prove_air;
use lean_vm::*;
use lookup::prove_gkr_product;
use lookup::{compute_pushforward, prove_logup_star};
use multilinear_toolkit::prelude::*;
use p3_util::{log2_ceil_usize, log2_strict_usize};
use poseidon_circuit::{PoseidonGKRLayers, prove_poseidon_gkr};
use sub_protocols::*;
use tracing::info_span;
use utils::field_slice_as_base;
use utils::{build_prover_state, padd_with_zero_to_next_power_of_two};
use vm_air::*;
use whir_p3::{
    WhirConfig, WhirConfigBuilder, precompute_dft_twiddles, second_batched_whir_config_builder,
};
use xmss::{Poseidon16History, Poseidon24History};

pub fn prove_execution(
    bytecode: &Bytecode,
    (public_input, private_input): (&[F], &[F]),
    whir_config_builder: WhirConfigBuilder,
    no_vec_runtime_memory: usize, // size of the "non-vectorized" runtime memory
    vm_profiler: bool,
    (poseidons_16_precomputed, poseidons_24_precomputed): (&Poseidon16History, &Poseidon24History),
) -> (Vec<PF<EF>>, usize, String) {
    let mut exec_summary = String::new();
    let ExecutionTrace {
        full_trace,
        n_cycles,
        n_poseidons_16,
        n_poseidons_24,
        poseidons_16,      // padded with empty poseidons
        poseidons_24,      // padded with empty poseidons
        n_compressions_16, // included the padding (that are compressions of zeros)
        dot_products,
        multilinear_evals: vm_multilinear_evals,
        public_memory_size,
        mut non_zero_memory_size,
        mut memory, // padded with zeros to next power of two
    } = info_span!("Witness generation").in_scope(|| {
        let mut execution_result = info_span!("Executing bytecode").in_scope(|| {
            execute_bytecode(
                bytecode,
                (public_input, private_input),
                no_vec_runtime_memory,
                vm_profiler,
                (poseidons_16_precomputed, poseidons_24_precomputed),
            )
        });

        // Fill undefined memory cells used for range checks
        for (dest_ptr, src_ptr) in &execution_result.range_check_cells_to_fill {
            if execution_result.memory.get(*dest_ptr).is_err() {
                let value = execution_result.memory.get(*src_ptr).unwrap_or(F::ZERO);
                execution_result.memory.set(*dest_ptr, value).unwrap();
            }
        }

        exec_summary = std::mem::take(&mut execution_result.summary);
        info_span!("Building execution trace")
            .in_scope(|| get_execution_trace(bytecode, execution_result))
    });

    if memory.len() < 1 << MIN_LOG_MEMORY_SIZE {
        memory.resize(1 << MIN_LOG_MEMORY_SIZE, F::ZERO);
        non_zero_memory_size = 1 << MIN_LOG_MEMORY_SIZE;
    }
    let public_memory = &memory[..public_memory_size];
    let private_memory = &memory[public_memory_size..non_zero_memory_size];
    let log_memory = log2_strict_usize(memory.len());
    let log_public_memory = log2_strict_usize(public_memory.len());

    let log_n_cycles = log2_ceil_usize(n_cycles);
    assert!(full_trace.iter().all(|col| col.len() == 1 << log_n_cycles));

    let log_n_p16 = log2_ceil_usize(n_poseidons_16).max(LOG_MIN_POSEIDONS_16);
    let log_n_p24 = log2_ceil_usize(n_poseidons_24).max(LOG_MIN_POSEIDONS_24);

    precompute_dft_twiddles::<F>(1 << 24);

    let _validity_proof_span = info_span!("Validity proof generation").entered();

    let p16_gkr_layers = PoseidonGKRLayers::<16, N_COMMITED_CUBES_P16>::build(Some(VECTOR_LEN));
    let p24_gkr_layers = PoseidonGKRLayers::<24, N_COMMITED_CUBES_P24>::build(None);

    let p16_witness =
        generate_poseidon_witness_helper(&p16_gkr_layers, &poseidons_16, Some(n_compressions_16));
    let p24_witness = generate_poseidon_witness_helper(&p24_gkr_layers, &poseidons_24, None);

    let (dot_product_columns, dot_product_padding_len) =
        build_dot_product_columns(&dot_products, 1 << LOG_MIN_DOT_PRODUCT_ROWS);

    let dot_product_col_index_a =
        field_slice_as_base(&dot_product_columns[DOT_PRODUCT_AIR_COL_INDEX_A]).unwrap();
    let dot_product_col_index_b =
        field_slice_as_base(&dot_product_columns[DOT_PRODUCT_AIR_COL_INDEX_B]).unwrap();
    let dot_product_col_index_res =
        field_slice_as_base(&dot_product_columns[DOT_PRODUCT_AIR_COL_INDEX_RES]).unwrap();
    let dot_product_flags: Vec<PF<EF>> =
        field_slice_as_base(&dot_product_columns[DOT_PRODUCT_AIR_COL_START_FLAG]).unwrap();
    let dot_product_lengths: Vec<PF<EF>> =
        field_slice_as_base(&dot_product_columns[DOT_PRODUCT_AIR_COL_LEN]).unwrap();

    let dot_product_computations: &[EF] = &dot_product_columns[DOT_PRODUCT_AIR_COL_COMPUTATION];
    let dot_product_computation_ext_to_base_helper =
        ExtensionCommitmentFromBaseProver::before_commitment(dot_product_computations);

    let n_rows_table_dot_products = dot_product_flags.len() - dot_product_padding_len;
    let log_n_rows_dot_product_table = log2_strict_usize(dot_product_flags.len());

    let mut prover_state = build_prover_state::<EF>();
    prover_state.add_base_scalars(
        &[
            n_cycles,
            n_poseidons_16,
            n_compressions_16,
            n_poseidons_24,
            dot_products.len(),
            n_rows_table_dot_products,
            private_memory.len(),
            vm_multilinear_evals.len(),
        ]
        .into_iter()
        .map(F::from_usize)
        .collect::<Vec<_>>(),
    );

    for vm_multilinear_eval in &vm_multilinear_evals {
        prover_state.add_base_scalars(&[
            F::from_usize(vm_multilinear_eval.addr_coeffs),
            F::from_usize(vm_multilinear_eval.addr_point),
            F::from_usize(vm_multilinear_eval.addr_res),
            F::from_usize(vm_multilinear_eval.n_vars()),
        ]);
        prover_state.add_extension_scalars(&vm_multilinear_eval.point);
        prover_state.add_extension_scalar(vm_multilinear_eval.res);
    }

    let mut memory_statements = vec![];
    for entry in &vm_multilinear_evals {
        add_memory_statements_for_dot_product_precompile(
            entry,
            log_memory,
            log_public_memory,
            &mut prover_state,
            &mut memory_statements,
        )
        .unwrap();
    }
    let [
        p16_indexes_input_a,
        p16_indexes_input_b,
        p16_indexes_output,
        p16_indexes_output_shifted, // = if compressed { 0 } else { p16_indexes_output + 1 }
    ] = all_poseidon_16_indexes(&poseidons_16);
    let [
        p24_indexes_input_a,
        p24_indexes_input_a_shifted, // = p24_indexes_input_a + 1
        p24_indexes_input_b,
        p24_indexes_output,
    ] = all_poseidon_24_indexes(&poseidons_24);

    let base_dims = get_base_dims(
        n_cycles,
        log_public_memory,
        private_memory.len(),
        bytecode.ending_pc,
        (n_poseidons_16, n_poseidons_24),
        n_rows_table_dot_products,
        (&p16_gkr_layers, &p24_gkr_layers),
    );

    let base_pols = [
        vec![
            memory.as_slice(),
            full_trace[COL_INDEX_PC].as_slice(),
            full_trace[COL_INDEX_FP].as_slice(),
            full_trace[COL_INDEX_MEM_ADDRESS_A].as_slice(),
            full_trace[COL_INDEX_MEM_ADDRESS_B].as_slice(),
            full_trace[COL_INDEX_MEM_ADDRESS_C].as_slice(),
        ],
        vec![
            &p16_indexes_input_a,
            &p16_indexes_input_b,
            &p16_indexes_output,
        ],
        vec![
            &p24_indexes_input_a,
            &p24_indexes_input_b,
            &p24_indexes_output,
        ],
        p16_witness
            .committed_cubes
            .iter()
            .map(|s| FPacking::<F>::unpack_slice(s))
            .collect::<Vec<_>>(),
        p24_witness
            .committed_cubes
            .iter()
            .map(|s| FPacking::<F>::unpack_slice(s))
            .collect::<Vec<_>>(),
        vec![
            dot_product_flags.as_slice(),
            dot_product_lengths.as_slice(),
            dot_product_col_index_a.as_slice(),
            dot_product_col_index_b.as_slice(),
            dot_product_col_index_res.as_slice(),
        ],
        dot_product_computation_ext_to_base_helper
            .sub_columns_to_commit
            .iter()
            .map(Vec::as_slice)
            .collect(),
    ]
    .concat();

    // 1st Commitment
    let packed_pcs_witness_base = packed_pcs_commit(
        &whir_config_builder,
        &base_pols,
        &base_dims,
        &mut prover_state,
        LOG_SMALLEST_DECOMPOSITION_CHUNK,
    );

    // Grand Product for consistency with precompiles
    let grand_product_challenge_global = prover_state.sample();
    let fingerprint_challenge = prover_state.sample();
    let mut exec_column_for_grand_product = vec![grand_product_challenge_global; 1 << log_n_cycles];
    for pos_16 in &poseidons_16 {
        let Some(cycle) = pos_16.cycle else {
            break;
        };
        exec_column_for_grand_product[cycle] = grand_product_challenge_global
            + finger_print(
                TABLE_INDEX_POSEIDONS_16,
                &pos_16.addresses_field_repr(),
                fingerprint_challenge,
            );
    }
    for pos_24 in &poseidons_24 {
        let Some(cycle) = pos_24.cycle else {
            break;
        };
        exec_column_for_grand_product[cycle] = grand_product_challenge_global
            + finger_print(
                TABLE_INDEX_POSEIDONS_24,
                &pos_24.addresses_field_repr(),
                fingerprint_challenge,
            );
    }
    for dot_product in &dot_products {
        exec_column_for_grand_product[dot_product.cycle] = grand_product_challenge_global
            + finger_print(
                TABLE_INDEX_DOT_PRODUCTS,
                &dot_product.addresses_and_len_field_repr(),
                fingerprint_challenge,
            );
    }
    for multilinear_eval in &vm_multilinear_evals {
        exec_column_for_grand_product[multilinear_eval.cycle] = grand_product_challenge_global
            + finger_print(
                TABLE_INDEX_MULTILINEAR_EVAL,
                &multilinear_eval.addresses_and_n_vars_field_repr(),
                fingerprint_challenge,
            );
    }

    let (grand_product_exec_res, grand_product_exec_statement) =
        prove_gkr_product::<_, TWO_POW_UNIVARIATE_SKIPS>(
            &mut prover_state,
            &exec_column_for_grand_product,
        );

    let p16_column_for_grand_product = poseidons_16
        .par_iter()
        .map(|pos_16| {
            grand_product_challenge_global
                + finger_print(
                    TABLE_INDEX_POSEIDONS_16,
                    &pos_16.addresses_field_repr(),
                    fingerprint_challenge,
                )
        })
        .collect::<Vec<_>>();

    let (grand_product_p16_res, grand_product_p16_statement) =
        prove_gkr_product::<_, 2>(&mut prover_state, &p16_column_for_grand_product);

    let p24_column_for_grand_product = poseidons_24
        .par_iter()
        .map(|pos_24| {
            grand_product_challenge_global
                + finger_print(
                    TABLE_INDEX_POSEIDONS_24,
                    &pos_24.addresses_field_repr(),
                    fingerprint_challenge,
                )
        })
        .collect::<Vec<_>>();

    let (grand_product_p24_res, grand_product_p24_statement) =
        prove_gkr_product::<_, 2>(&mut prover_state, &p24_column_for_grand_product);

    let dot_product_column_for_grand_product = (0..1 << log_n_rows_dot_product_table)
        .into_par_iter()
        .map(|i| {
            grand_product_challenge_global
                + if dot_product_columns[0][i].is_zero() {
                    EF::from_usize(TABLE_INDEX_DOT_PRODUCTS)
                } else {
                    finger_print(
                        TABLE_INDEX_DOT_PRODUCTS,
                        &[
                            dot_product_columns[2][i],
                            dot_product_columns[3][i],
                            dot_product_columns[4][i],
                            dot_product_columns[1][i],
                        ],
                        fingerprint_challenge,
                    )
                }
        })
        .collect::<Vec<_>>();

    let vm_multilinear_eval_grand_product_res = vm_multilinear_evals
        .par_iter()
        .map(|vm_multilinear_eval| {
            grand_product_challenge_global
                + finger_print(
                    TABLE_INDEX_MULTILINEAR_EVAL,
                    &vm_multilinear_eval.addresses_and_n_vars_field_repr(),
                    fingerprint_challenge,
                )
        })
        .product::<EF>();

    let (grand_product_dot_product_res, grand_product_dot_product_statement) =
        prove_gkr_product::<_, TWO_POW_DOT_PRODUCT_UNIVARIATE_SKIPS>(
            &mut prover_state,
            &dot_product_column_for_grand_product,
        );

    let corrected_prod_exec = grand_product_exec_res
        / grand_product_challenge_global.exp_u64(
            ((1 << log_n_cycles)
                - n_poseidons_16
                - n_poseidons_24
                - dot_products.len()
                - vm_multilinear_evals.len()) as u64,
        );
    let corrected_prod_p16 = grand_product_p16_res
        / (grand_product_challenge_global
            + finger_print(
                TABLE_INDEX_POSEIDONS_16,
                &WitnessPoseidon16::default_addresses_field_repr(POSEIDON_16_NULL_HASH_PTR),
                fingerprint_challenge,
            ))
        .exp_u64(((1 << log_n_p16) - n_poseidons_16) as u64);

    let corrected_prod_p24 = grand_product_p24_res
        / (grand_product_challenge_global
            + finger_print(
                TABLE_INDEX_POSEIDONS_24,
                &WitnessPoseidon24::default_addresses_field_repr(POSEIDON_24_NULL_HASH_PTR),
                fingerprint_challenge,
            ))
        .exp_u64(((1 << log_n_p24) - n_poseidons_24) as u64);

    let corrected_dot_product = grand_product_dot_product_res
        / ((grand_product_challenge_global
            + finger_print(
                TABLE_INDEX_DOT_PRODUCTS,
                &[F::ZERO, F::ZERO, F::ZERO, F::ONE],
                fingerprint_challenge,
            ))
        .exp_u64(dot_product_padding_len as u64)
            * (grand_product_challenge_global
                + finger_print(
                    TABLE_INDEX_DOT_PRODUCTS,
                    &[F::ZERO, F::ZERO, F::ZERO, F::ZERO],
                    fingerprint_challenge,
                ))
            .exp_u64(
                ((1 << log_n_rows_dot_product_table) - dot_product_padding_len - dot_products.len())
                    as u64,
            ));

    assert_eq!(
        corrected_prod_exec,
        corrected_prod_p16
            * corrected_prod_p24
            * corrected_dot_product
            * vm_multilinear_eval_grand_product_res
    );

    let p16_grand_product_evals_on_indexes_a =
        p16_indexes_input_a.evaluate(&grand_product_p16_statement.point);
    let p16_grand_product_evals_on_indexes_b =
        p16_indexes_input_b.evaluate(&grand_product_p16_statement.point);
    let p16_grand_product_evals_on_indexes_res =
        p16_indexes_output.evaluate(&grand_product_p16_statement.point);

    prover_state.add_extension_scalars(&[
        p16_grand_product_evals_on_indexes_a,
        p16_grand_product_evals_on_indexes_b,
        p16_grand_product_evals_on_indexes_res,
    ]);

    let mut p16_indexes_a_statements = vec![Evaluation::new(
        grand_product_p16_statement.point.clone(),
        p16_grand_product_evals_on_indexes_a,
    )];
    let mut p16_indexes_b_statements = vec![Evaluation::new(
        grand_product_p16_statement.point.clone(),
        p16_grand_product_evals_on_indexes_b,
    )];
    let mut p16_indexes_res_statements = vec![Evaluation::new(
        grand_product_p16_statement.point.clone(),
        p16_grand_product_evals_on_indexes_res,
    )];

    let p24_grand_product_evals_on_indexes_a =
        p24_indexes_input_a.evaluate(&grand_product_p24_statement.point);
    let p24_grand_product_evals_on_indexes_b =
        p24_indexes_input_b.evaluate(&grand_product_p24_statement.point);
    let p24_grand_product_evals_on_indexes_res =
        p24_indexes_output.evaluate(&grand_product_p24_statement.point);
    prover_state.add_extension_scalars(&[
        p24_grand_product_evals_on_indexes_a,
        p24_grand_product_evals_on_indexes_b,
        p24_grand_product_evals_on_indexes_res,
    ]);

    let mut p24_indexes_a_statements = vec![Evaluation::new(
        grand_product_p24_statement.point.clone(),
        p24_grand_product_evals_on_indexes_a,
    )];
    let mut p24_indexes_b_statements = vec![Evaluation::new(
        grand_product_p24_statement.point.clone(),
        p24_grand_product_evals_on_indexes_b,
    )];
    let mut p24_indexes_res_statements = vec![Evaluation::new(
        grand_product_p24_statement.point.clone(),
        p24_grand_product_evals_on_indexes_res,
    )];

    let exec_table = AirTable::<EF, _>::new(VMAir {
        global_challenge: grand_product_challenge_global,
        fingerprint_challenge_powers: powers_const(fingerprint_challenge),
    });
    let (exec_air_point, exec_evals_to_prove) = info_span!("Execution AIR proof").in_scope(|| {
        prove_air(
            &mut prover_state,
            &exec_table,
            UNIVARIATE_SKIPS,
            &full_trace.iter().map(Vec::as_slice).collect::<Vec<_>>(),
            &execution_air_padding_row(bytecode.ending_pc),
            Some(grand_product_exec_statement),
        )
    });

    let dot_product_table = AirTable::<EF, _>::new(DotProductAir {
        global_challenge: grand_product_challenge_global,
        fingerprint_challenge_powers: powers_const(fingerprint_challenge),
    });
    let dot_product_columns_ref = dot_product_columns
        .iter()
        .map(Vec::as_slice)
        .collect::<Vec<_>>();
    let (dot_product_air_point, dot_product_evals_to_prove) = info_span!("DotProduct AIR proof")
        .in_scope(|| {
            prove_air(
                &mut prover_state,
                &dot_product_table,
                DOT_PRODUCT_UNIVARIATE_SKIPS,
                &dot_product_columns_ref,
                &dot_product_air_padding_row(),
                Some(grand_product_dot_product_statement),
            )
        });

    let random_point_p16 = MultilinearPoint(prover_state.sample_vec(log_n_p16));
    let p16_gkr = prove_poseidon_gkr(
        &mut prover_state,
        &p16_witness,
        random_point_p16.0.clone(),
        UNIVARIATE_SKIPS,
        &p16_gkr_layers,
    );

    let random_point_p24 = MultilinearPoint(prover_state.sample_vec(log_n_p24));
    let p24_gkr = prove_poseidon_gkr(
        &mut prover_state,
        &p24_witness,
        random_point_p24.0.clone(),
        UNIVARIATE_SKIPS,
        &p24_gkr_layers,
    );

    let poseidon_value_columns = vec![
        array::from_fn(|i| FPacking::<F>::unpack_slice(&p16_witness.input_layer[i])),
        array::from_fn(|i| FPacking::<F>::unpack_slice(&p16_witness.input_layer[i + VECTOR_LEN])),
        array::from_fn(|i| {
            FPacking::<F>::unpack_slice(&p16_witness.compression.as_ref().unwrap().2[i])
        }),
        array::from_fn(|i| {
            FPacking::<F>::unpack_slice(
                &p16_witness.compression.as_ref().unwrap().2[i + VECTOR_LEN],
            )
        }),
        array::from_fn(|i| FPacking::<F>::unpack_slice(&p24_witness.input_layer[i])),
        array::from_fn(|i| FPacking::<F>::unpack_slice(&p24_witness.input_layer[i + VECTOR_LEN])),
        array::from_fn(|i| {
            FPacking::<F>::unpack_slice(&p24_witness.input_layer[i + VECTOR_LEN * 2])
        }),
        array::from_fn(|i| {
            FPacking::<F>::unpack_slice(&p24_witness.output_layer[i + VECTOR_LEN * 2])
        }),
    ];

    let bytecode_compression_challenges =
        MultilinearPoint(prover_state.sample_vec(log2_ceil_usize(N_INSTRUCTION_COLUMNS)));

    let folded_bytecode = fold_bytecode(bytecode, &bytecode_compression_challenges);

    let bytecode_lookup_claim_1 = Evaluation::new(
        exec_air_point.clone(),
        padd_with_zero_to_next_power_of_two(&exec_evals_to_prove[..N_INSTRUCTION_COLUMNS])
            .evaluate(&bytecode_compression_challenges),
    );
    let bytecode_poly_eq_point = eval_eq(&exec_air_point);
    let bytecode_pushforward = compute_pushforward(
        &full_trace[COL_INDEX_PC],
        folded_bytecode.len(),
        &bytecode_poly_eq_point,
    );

    let normal_lookup_into_memory = NormalPackedLookupProver::step_1(
        &mut prover_state,
        &memory,
        vec![
            &full_trace[COL_INDEX_MEM_ADDRESS_A],
            &full_trace[COL_INDEX_MEM_ADDRESS_B],
            &full_trace[COL_INDEX_MEM_ADDRESS_C],
            &dot_product_col_index_a,
            &dot_product_col_index_b,
            &dot_product_col_index_res,
        ],
        [
            vec![n_cycles; 3],
            vec![n_rows_table_dot_products.max(1 << LOG_MIN_DOT_PRODUCT_ROWS); 3],
        ]
        .concat(),
        [vec![0; 3], vec![0; 3]].concat(),
        vec![
            &full_trace[COL_INDEX_MEM_VALUE_A],
            &full_trace[COL_INDEX_MEM_VALUE_B],
            &full_trace[COL_INDEX_MEM_VALUE_C],
        ],
        vec![
            &dot_product_columns[DOT_PRODUCT_AIR_COL_VALUE_A],
            &dot_product_columns[DOT_PRODUCT_AIR_COL_VALUE_B],
            &dot_product_columns[DOT_PRODUCT_AIR_COL_VALUE_RES],
        ],
        normal_lookup_into_memory_initial_statements(
            &exec_air_point,
            &exec_evals_to_prove,
            &dot_product_air_point,
            &dot_product_evals_to_prove,
        ),
        LOG_SMALLEST_DECOMPOSITION_CHUNK,
    );

    let vectorized_lookup_into_memory = VectorizedPackedLookupProver::<_, VECTOR_LEN>::step_1(
        &mut prover_state,
        &memory,
        vec![
            &p16_indexes_input_a,
            &p16_indexes_input_b,
            &p16_indexes_output,
            &p16_indexes_output_shifted,
            &p24_indexes_input_a,
            &p24_indexes_input_a_shifted,
            &p24_indexes_input_b,
            &p24_indexes_output,
        ],
        [
            vec![n_poseidons_16.max(1 << LOG_MIN_POSEIDONS_16); 4],
            vec![n_poseidons_24.max(1 << LOG_MIN_POSEIDONS_24); 4],
        ]
        .concat(),
<<<<<<< HEAD
    ]
    .concat();

    let memory_poly_eq_point_alpha = prover_state.sample();

    let mut base_memory_poly_eq_point = eval_eq(&base_memory_lookup_statement_1.point);
    compute_eval_eq::<PF<EF>, EF, true>(
        &base_memory_lookup_statement_2.point,
        &mut base_memory_poly_eq_point,
        memory_poly_eq_point_alpha,
    );
    compute_eval_eq::<PF<EF>, EF, true>(
        &base_memory_lookup_statement_3.point,
        &mut base_memory_poly_eq_point,
        memory_poly_eq_point_alpha.square(),
    );

    let memory_len = memory.len();

    let base_memory_pushforward =
        compute_pushforward(&base_memory_indexes, memory_len, &base_memory_poly_eq_point);
=======
        default_poseidon_indexes(),
        poseidon_value_columns,
        poseidon_lookup_statements(&p16_gkr, &p24_gkr),
        LOG_SMALLEST_DECOMPOSITION_CHUNK,
    );
>>>>>>> bfde85ad

    // 2nd Commitment
    let extension_pols = vec![
        normal_lookup_into_memory.pushforward_to_commit(),
        vectorized_lookup_into_memory.pushforward_to_commit(),
        bytecode_pushforward.as_slice(),
    ];

    let extension_dims = vec![
        ColDims::padded(non_zero_memory_size, EF::ZERO), // memory
        ColDims::padded(non_zero_memory_size.div_ceil(VECTOR_LEN), EF::ZERO), // memory (folded)
        ColDims::padded(bytecode.instructions.len(), EF::ZERO), // bytecode
    ];

    let packed_pcs_witness_extension = packed_pcs_commit(
        &second_batched_whir_config_builder(
            whir_config_builder.clone(),
            packed_pcs_witness_base.packed_polynomial.by_ref().n_vars(),
            num_packed_vars_for_dims::<EF>(&extension_dims, LOG_SMALLEST_DECOMPOSITION_CHUNK),
        ),
        &extension_pols,
        &extension_dims,
        &mut prover_state,
        LOG_SMALLEST_DECOMPOSITION_CHUNK,
    );

    let normal_lookup_into_memory_statements =
        normal_lookup_into_memory.step_2(&mut prover_state, non_zero_memory_size);

    let vectorized_lookup_statements =
        vectorized_lookup_into_memory.step_2(&mut prover_state, non_zero_memory_size);

    let bytecode_logup_star_statements = prove_logup_star(
        &mut prover_state,
        &MleRef::Extension(&folded_bytecode),
        &full_trace[COL_INDEX_PC],
        bytecode_lookup_claim_1.value,
        &bytecode_poly_eq_point,
        &bytecode_pushforward,
        Some(bytecode.instructions.len()),
    );

    memory_statements.push(normal_lookup_into_memory_statements.on_table.clone());
    memory_statements.push(vectorized_lookup_statements.on_table.clone());

    {
        // index opening for poseidon lookup
        p16_indexes_a_statements.extend(vectorized_lookup_statements.on_indexes[0].clone());
        p16_indexes_b_statements.extend(vectorized_lookup_statements.on_indexes[1].clone());
        p16_indexes_res_statements.extend(vectorized_lookup_statements.on_indexes[2].clone());
        // vectorized_lookup_statements.on_indexes[3] is proven via sumcheck below
        p24_indexes_a_statements.extend(vectorized_lookup_statements.on_indexes[4].clone());
        p24_indexes_a_statements.extend(
            vectorized_lookup_statements.on_indexes[5]
                .iter()
                .map(|eval| Evaluation::new(eval.point.clone(), eval.value - EF::ONE)),
        );
        p24_indexes_b_statements.extend(vectorized_lookup_statements.on_indexes[6].clone());
        p24_indexes_res_statements.extend(vectorized_lookup_statements.on_indexes[7].clone());

        // prove this value via sumcheck: index_res_b = (index_res_a + 1) * (1 - compression)
        let p16_one_minus_compression = &p16_witness
            .compression
            .as_ref()
            .unwrap()
            .1
            .par_iter()
            .map(|c| EFPacking::<EF>::ONE - *c) // TODO embedding overhead
            .collect::<Vec<_>>();
        let p16_index_res_a_plus_one = pack_extension(
            &p16_indexes_output
                .par_iter()
                .map(|c| EF::ONE + *c) // TODO embedding overhead
                .collect::<Vec<_>>(),
        );
        let alpha = prover_state.sample();
        let mut poly_eq = EFPacking::<EF>::zero_vec(1 << (log_n_p16 - packing_log_width::<EF>()));
        let mut sum = EF::ZERO;
        for (statement, alpha_power) in vectorized_lookup_statements.on_indexes[3]
            .iter()
            .zip(alpha.powers())
        {
            sum += statement.value * alpha_power;
            compute_sparse_eval_eq_packed(&statement.point, &mut poly_eq, alpha_power);
        }
        // TODO there is a lot of embedding overhead in this sumcheck
        let (sc_point, sc_values, _) = sumcheck_prove(
            1,
            MleGroupRef::ExtensionPacked(vec![
                &poly_eq,
                &p16_one_minus_compression,
                &p16_index_res_a_plus_one,
            ]),
            &CubeComputation,
            &[],
            None,
            false,
            &mut prover_state,
            sum,
            None,
        );
        prover_state.add_extension_scalar(sc_values[2]);
        p16_indexes_res_statements.push(Evaluation::new(sc_point, sc_values[2] - EF::ONE));
    }

    let (initial_pc_statement, final_pc_statement) =
        initial_and_final_pc_conditions(bytecode, log_n_cycles);

    let dot_product_computation_column_statements = dot_product_computation_ext_to_base_helper
        .after_commitment(&mut prover_state, &dot_product_air_point);

    let exec_air_statement =
        |col_index: usize| Evaluation::new(exec_air_point.clone(), exec_evals_to_prove[col_index]);
    let dot_product_air_statement = |col_index: usize| {
        Evaluation::new(
            dot_product_air_point.clone(),
            dot_product_evals_to_prove[col_index],
        )
    };

    // First Opening
    let all_base_statements = [
        vec![
            memory_statements,
            vec![
                exec_air_statement(COL_INDEX_PC),
                bytecode_logup_star_statements.on_indexes.clone(),
                initial_pc_statement,
                final_pc_statement,
            ], // pc
            vec![exec_air_statement(COL_INDEX_FP)], // fp
            [
                vec![exec_air_statement(COL_INDEX_MEM_ADDRESS_A)],
                normal_lookup_into_memory_statements.on_indexes[0].clone(),
            ]
            .concat(), // exec memory address A
            [
                vec![exec_air_statement(COL_INDEX_MEM_ADDRESS_B)],
                normal_lookup_into_memory_statements.on_indexes[1].clone(),
            ]
            .concat(), // exec memory address B
            [
                vec![exec_air_statement(COL_INDEX_MEM_ADDRESS_C)],
                normal_lookup_into_memory_statements.on_indexes[2].clone(),
            ]
            .concat(), // exec memory address C
            p16_indexes_a_statements,
            p16_indexes_b_statements,
            p16_indexes_res_statements,
            p24_indexes_a_statements,
            p24_indexes_b_statements,
            p24_indexes_res_statements,
        ],
        encapsulate_vec(p16_gkr.cubes_statements.split()),
        encapsulate_vec(p24_gkr.cubes_statements.split()),
        vec![
            vec![dot_product_air_statement(DOT_PRODUCT_AIR_COL_START_FLAG)],
            vec![dot_product_air_statement(DOT_PRODUCT_AIR_COL_LEN)],
            [
                vec![dot_product_air_statement(DOT_PRODUCT_AIR_COL_INDEX_A)],
                normal_lookup_into_memory_statements.on_indexes[3].clone(),
            ]
            .concat(),
            [
                vec![dot_product_air_statement(DOT_PRODUCT_AIR_COL_INDEX_B)],
                normal_lookup_into_memory_statements.on_indexes[4].clone(),
            ]
            .concat(),
            [
                vec![dot_product_air_statement(DOT_PRODUCT_AIR_COL_INDEX_RES)],
                normal_lookup_into_memory_statements.on_indexes[4].clone(),
            ]
            .concat(),
        ],
        dot_product_computation_column_statements,
    ]
    .concat();

    let global_statements_base = packed_pcs_global_statements_for_prover(
        &base_pols,
        &base_dims,
        LOG_SMALLEST_DECOMPOSITION_CHUNK,
        &all_base_statements,
        &mut prover_state,
    );

    // Second Opening
    let global_statements_extension = packed_pcs_global_statements_for_prover(
        &extension_pols,
        &extension_dims,
        LOG_SMALLEST_DECOMPOSITION_CHUNK,
        &[
            normal_lookup_into_memory_statements.on_pushforward,
            vectorized_lookup_statements.on_pushforward,
            bytecode_logup_star_statements.on_pushforward,
        ],
        &mut prover_state,
    );

    WhirConfig::new(
        whir_config_builder,
        packed_pcs_witness_base.packed_polynomial.by_ref().n_vars(),
    )
    .batch_prove(
        &mut prover_state,
        global_statements_base,
        packed_pcs_witness_base.inner_witness,
        &packed_pcs_witness_base.packed_polynomial.by_ref(),
        global_statements_extension,
        packed_pcs_witness_extension.inner_witness,
        &packed_pcs_witness_extension.packed_polynomial.by_ref(),
    );

    (
        prover_state.proof_data().to_vec(),
        prover_state.proof_size(),
        exec_summary,
    )
}<|MERGE_RESOLUTION|>--- conflicted
+++ resolved
@@ -595,35 +595,11 @@
             vec![n_poseidons_24.max(1 << LOG_MIN_POSEIDONS_24); 4],
         ]
         .concat(),
-<<<<<<< HEAD
-    ]
-    .concat();
-
-    let memory_poly_eq_point_alpha = prover_state.sample();
-
-    let mut base_memory_poly_eq_point = eval_eq(&base_memory_lookup_statement_1.point);
-    compute_eval_eq::<PF<EF>, EF, true>(
-        &base_memory_lookup_statement_2.point,
-        &mut base_memory_poly_eq_point,
-        memory_poly_eq_point_alpha,
-    );
-    compute_eval_eq::<PF<EF>, EF, true>(
-        &base_memory_lookup_statement_3.point,
-        &mut base_memory_poly_eq_point,
-        memory_poly_eq_point_alpha.square(),
-    );
-
-    let memory_len = memory.len();
-
-    let base_memory_pushforward =
-        compute_pushforward(&base_memory_indexes, memory_len, &base_memory_poly_eq_point);
-=======
         default_poseidon_indexes(),
         poseidon_value_columns,
         poseidon_lookup_statements(&p16_gkr, &p24_gkr),
         LOG_SMALLEST_DECOMPOSITION_CHUNK,
     );
->>>>>>> bfde85ad
 
     // 2nd Commitment
     let extension_pols = vec![
