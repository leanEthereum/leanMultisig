--- conflicted
+++ resolved
@@ -349,112 +349,7 @@
     bus_numerator_statements: &[Evaluation<EF>],
     bus_denominator_statements: &[Evaluation<EF>],
 ) -> (EF, MultilinearPoint<EF>, Vec<EF>, Vec<EF>) {
-<<<<<<< HEAD
     // bus_point, bus_selector_values, bus_data_values
-=======
-    let n_buses = t.buses().len();
-    let n_buses_padded = n_buses.next_power_of_two();
-    let log_n_buses = log2_ceil_usize(n_buses);
-    let n_rows = trace.n_rows_padded();
-    let log_n_rows = trace.log_padded();
-
-    assert!(n_buses > 0, "Table {} has no buses", t.name());
-
-    let mut numerators = F::zero_vec(n_buses_padded * n_rows);
-    for (bus, numerators_chunk) in t.buses().iter().zip(numerators.chunks_mut(n_rows)) {
-        assert!(bus.selector < trace.base.len());
-        trace.base[bus.selector]
-            .par_iter()
-            .zip(numerators_chunk)
-            .for_each(|(&selector, v)| {
-                *v = match bus.direction {
-                    BusDirection::Pull => -selector,
-                    BusDirection::Push => selector,
-                }
-            });
-    }
-
-    let mut denominators = unsafe { uninitialized_vec(n_buses_padded * n_rows) };
-    for (bus, denomniators_chunk) in t.buses().iter().zip(denominators.chunks_exact_mut(n_rows)) {
-        denomniators_chunk.par_iter_mut().enumerate().for_each(|(i, v)| {
-            *v = bus_challenge
-                + finger_print(
-                    match &bus.table {
-                        BusTable::Constant(table) => table.embed(),
-                        BusTable::Variable(col) => trace.base[*col][i],
-                    },
-                    bus.data
-                        .iter()
-                        .map(|col| trace.base[*col][i])
-                        .collect::<Vec<_>>()
-                        .as_slice(),
-                    fingerprint_challenge,
-                );
-        });
-    }
-    denominators[n_rows * n_buses..]
-        .par_iter_mut()
-        .for_each(|v| *v = EF::ONE);
-
-    // TODO avoid embedding !!
-    let numerators_embedded = numerators.par_iter().copied().map(EF::from).collect::<Vec<_>>();
-
-    // TODO avoid reallocation due to packing (pack directly when constructing)
-    let numerators_packed = pack_extension(&numerators_embedded);
-    let denominators_packed = pack_extension(&denominators);
-    let (quotient, bus_point_global, numerator_value_global, denominator_value_global) =
-        prove_gkr_quotient::<_, TWO_POW_UNIVARIATE_SKIPS>(
-            prover_state,
-            &MleGroupRef::ExtensionPacked(vec![&numerators_packed, &denominators_packed]),
-        );
-
-    let (bus_point, bus_selector_values, bus_data_values) = if n_buses == 1 {
-        // easy case
-        (
-            bus_point_global,
-            vec![numerator_value_global],
-            vec![denominator_value_global],
-        )
-    } else {
-        let uni_selectors = univariate_selectors::<F>(UNIVARIATE_SKIPS);
-
-        let sub_numerators_evals = numerators
-            .par_chunks_exact(1 << (log_n_rows - UNIVARIATE_SKIPS))
-            .take(n_buses << UNIVARIATE_SKIPS)
-            .map(|chunk| chunk.evaluate(&MultilinearPoint(bus_point_global[1 + log_n_buses..].to_vec())))
-            .collect::<Vec<_>>();
-        prover_state.add_extension_scalars(&sub_numerators_evals);
-        // sanity check:
-        assert_eq!(
-            numerator_value_global,
-            evaluate_univariate_multilinear::<_, _, _, false>(
-                &padd_with_zero_to_next_power_of_two(&sub_numerators_evals),
-                &bus_point_global[..1 + log_n_buses],
-                &uni_selectors,
-                None
-            ),
-        );
-
-        let sub_denominators_evals = denominators
-            .par_chunks_exact(1 << (log_n_rows - UNIVARIATE_SKIPS))
-            .take(n_buses << UNIVARIATE_SKIPS)
-            .map(|chunk| chunk.evaluate(&MultilinearPoint(bus_point_global[1 + log_n_buses..].to_vec())))
-            .collect::<Vec<_>>();
-        prover_state.add_extension_scalars(&sub_denominators_evals);
-        // sanity check:
-        assert_eq!(
-            denominator_value_global,
-            evaluate_univariate_multilinear::<_, _, _, false>(
-                &padd_to_next_power_of_two(&sub_denominators_evals, EF::ONE),
-                &bus_point_global[..1 + log_n_buses],
-                &uni_selectors,
-                None
-            ),
-        );
-
-        let epsilon = prover_state.sample();
-        let bus_point = MultilinearPoint([vec![epsilon], bus_point_global[1 + log_n_buses..].to_vec()].concat());
->>>>>>> c0d0bfb0
 
     assert_eq!(t.buses().len(), bus_numerator_statements.len());
     let bus_point = bus_numerator_statements[0].point.clone();
