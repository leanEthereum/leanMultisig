use crate::common::*;
use crate::*;
use ::air::table::AirTable;
use lean_vm::*;
use lookup::verify_gkr_product;
use lookup::verify_logup_star;
use p3_air::BaseAir;
use p3_field::BasedVectorSpace;
use p3_field::PrimeCharacteristicRing;
use p3_field::dot_product;
use p3_util::{log2_ceil_usize, log2_strict_usize};
use packed_pcs::*;
use sumcheck::SumcheckComputation;
use utils::dot_product_with_base;
use utils::{PF, build_challenger, padd_with_zero_to_next_power_of_two};
use utils::{ToUsize, build_poseidon_16_air, build_poseidon_24_air};
use vm_air::*;
use whir_p3::fiat_shamir::{errors::ProofError, verifier::VerifierState};
use whir_p3::poly::evals::EvaluationsList;
use whir_p3::poly::evals::eval_eq;
use whir_p3::poly::multilinear::Evaluation;
use whir_p3::poly::multilinear::MultilinearPoint;
use whir_p3::utils::flatten_scalars_to_base;
use whir_p3::whir::config::WhirConfig;
use whir_p3::whir::config::second_batched_whir_config_builder;

pub fn verify_execution(
    bytecode: &Bytecode,
    public_input: &[F],
    proof_data: Vec<PF<EF>>,
    whir_config_builder: MyWhirConfigBuilder,
) -> Result<(), ProofError> {
    let mut verifier_state = VerifierState::new(proof_data, build_challenger());

    let exec_table = AirTable::<EF, _, _>::new(VMAir, VMAir);
    let p16_air = build_poseidon_16_air();
    let p24_air = build_poseidon_24_air();
    let p16_air_packed = build_poseidon_16_air_packed();
    let p24_air_packed = build_poseidon_24_air_packed();
    let p16_table = AirTable::<EF, _, _>::new(p16_air.clone(), p16_air_packed);
    let p24_table = AirTable::<EF, _, _>::new(p24_air.clone(), p24_air_packed);
    let dot_product_table = AirTable::<EF, _, _>::new(DotProductAir, DotProductAir);

    let [
        log_n_cycles,
        n_poseidons_16,
        n_poseidons_24,
        n_dot_products,
        n_rows_table_dot_products,
        private_memory_len,
        n_vm_multilinear_evals,
    ] = verifier_state
        .next_base_scalars_const::<7>()?
        .into_iter()
        .map(|x| x.to_usize())
        .collect::<Vec<_>>()
        .try_into()
        .unwrap();

    if log_n_cycles > 32
        || n_poseidons_16 > 1 << 32
        || n_poseidons_24 > 1 << 32
        || n_dot_products > 1 << 32
        || n_rows_table_dot_products > 1 << 32
        || private_memory_len > 1 << 32
        || n_vm_multilinear_evals > 1 << 10
    {
        // To avoid "DOS" attack
        return Err(ProofError::InvalidProof);
    }
    let n_cycles = 1 << log_n_cycles;

    let public_memory = build_public_memory(public_input);

    let log_public_memory = log2_strict_usize(public_memory.len());
    let log_memory = log2_ceil_usize(public_memory.len() + private_memory_len);
    let log_n_p16 = log2_ceil_usize(n_poseidons_16);
    let log_n_p24 = log2_ceil_usize(n_poseidons_24);

<<<<<<< HEAD
    if log_memory > MAX_LOG_MEMORY_SIZE || log_memory < MIN_LOG_MEMORY_SIZE {
=======
    if !(MIN_LOG_MEMORY_SIZE..=MAX_LOG_MEMORY_SIZE).contains(&log_memory) {
>>>>>>> 8a842495
        return Err(ProofError::InvalidProof);
    }

    let table_dot_products_log_n_rows = log2_ceil_usize(n_rows_table_dot_products);
    let dot_product_padding_len =
        n_rows_table_dot_products.next_power_of_two() - n_rows_table_dot_products;

    struct RowMultilinearEval {
        addr_coeffs: F,
        addr_point: F,
        addr_res: F,
        n_vars: F,
        point: Vec<EF>,
        res: EF,
    }

    let mut vm_multilinear_evals = Vec::new();
    for _ in 0..n_vm_multilinear_evals {
        let [addr_coeffs, addr_point, addr_res, n_vars] =
            verifier_state.next_base_scalars_const::<4>()?;
        let point = verifier_state.next_extension_scalars_vec(n_vars.to_usize())?;
        let res = verifier_state.next_extension_scalar()?;
        vm_multilinear_evals.push(RowMultilinearEval {
            addr_coeffs,
            addr_point,
            addr_res,
            n_vars,
            point,
            res,
        });
    }

    let mut memory_statements = vec![];
    for row_multilinear_eval in &vm_multilinear_evals {
        let addr_point = row_multilinear_eval.addr_point.to_usize();
        let addr_coeffs = row_multilinear_eval.addr_coeffs.to_usize();
        let addr_res = row_multilinear_eval.addr_res.to_usize();
        let n_vars = row_multilinear_eval.n_vars.to_usize();

        // point lookup into memory
        let log_point_len = log2_ceil_usize(row_multilinear_eval.point.len() * DIMENSION);
        let point_random_challenge = verifier_state.sample_vec(log_point_len);
        let point_random_value = {
            let mut point_mle = flatten_scalars_to_base::<PF<EF>, EF>(&row_multilinear_eval.point);
            point_mle.resize(point_mle.len().next_power_of_two(), F::ZERO);
            point_mle.evaluate(&MultilinearPoint(point_random_challenge.clone()))
        };
        memory_statements.push(Evaluation::new(
            [
                to_big_endian_in_field(addr_point, log_memory - log_point_len),
                point_random_challenge.clone(),
            ]
            .concat(),
            point_random_value,
        ));

        // result lookup into memory
        let random_challenge = verifier_state.sample_vec(LOG_VECTOR_LEN);
        let res_random_value = {
            let mut res_mle = row_multilinear_eval
                .res
                .as_basis_coefficients_slice()
                .to_vec();
            res_mle.resize(VECTOR_LEN, F::ZERO);
            res_mle.evaluate(&MultilinearPoint(random_challenge.clone()))
        };
        memory_statements.push(Evaluation::new(
            [
                to_big_endian_in_field(addr_res, log_memory - LOG_VECTOR_LEN),
                random_challenge.clone(),
            ]
            .concat(),
            res_random_value,
        ));

        {
            if n_vars > log_memory {
                return Err(ProofError::InvalidProof);
            }
            if addr_coeffs >= 1 << (log_memory - n_vars) {
                return Err(ProofError::InvalidProof);
            }
            if n_vars >= log_public_memory {
                todo!("vm multilinear eval accross multiple memory chunks")
            }
            let addr_bits = to_big_endian_in_field(addr_coeffs, log_memory - n_vars);
            let statement = Evaluation::new(
                [addr_bits, row_multilinear_eval.point.clone()].concat(),
                row_multilinear_eval.res,
            );
            memory_statements.push(statement);
        }
    }

    let base_dims = get_base_dims(
        n_cycles,
        log_public_memory,
        private_memory_len,
        bytecode.ending_pc,
        (n_poseidons_16, n_poseidons_24),
        (p16_air.width(), p24_air.width()),
        n_rows_table_dot_products,
    );

    let parsed_commitment_base = packed_pcs_parse_commitment(
        &whir_config_builder,
        &mut verifier_state,
        &base_dims,
        LOG_SMALLEST_DECOMPOSITION_CHUNK,
    )?;

    let grand_product_challenge_global = verifier_state.sample();
    let grand_product_challenge_p16 = verifier_state.sample().powers().collect_n(5);
    let grand_product_challenge_p24 = verifier_state.sample().powers().collect_n(5);
    let grand_product_challenge_dot_product = verifier_state.sample().powers().collect_n(6);
    let grand_product_challenge_vm_multilinear_eval = verifier_state.sample().powers().collect_n(6);
    let (grand_product_exec_res, grand_product_exec_statement) =
        verify_gkr_product(&mut verifier_state, log_n_cycles)?;
    let (grand_product_p16_res, grand_product_p16_statement) =
        verify_gkr_product(&mut verifier_state, log_n_p16)?;
    let (grand_product_p24_res, grand_product_p24_statement) =
        verify_gkr_product(&mut verifier_state, log_n_p24)?;
    let (grand_product_dot_product_res, grand_product_dot_product_statement) =
        verify_gkr_product(&mut verifier_state, table_dot_products_log_n_rows)?;
    let vm_multilinear_eval_grand_product_res = vm_multilinear_evals
        .iter()
        .map(|vm_multilinear_eval| {
            grand_product_challenge_global
                + grand_product_challenge_vm_multilinear_eval[1]
                + grand_product_challenge_vm_multilinear_eval[2] * vm_multilinear_eval.addr_coeffs
                + grand_product_challenge_vm_multilinear_eval[3] * vm_multilinear_eval.addr_point
                + grand_product_challenge_vm_multilinear_eval[4] * vm_multilinear_eval.addr_res
                + grand_product_challenge_vm_multilinear_eval[5] * vm_multilinear_eval.n_vars
        })
        .product::<EF>();

    let corrected_prod_exec = grand_product_exec_res
        / grand_product_challenge_global.exp_u64(
            (n_cycles
                - n_poseidons_16
                - n_poseidons_24
                - n_dot_products
                - vm_multilinear_evals.len()) as u64,
        );
    let corrected_prod_p16 = grand_product_p16_res
        / (grand_product_challenge_global
            + grand_product_challenge_p16[1]
            + grand_product_challenge_p16[4] * F::from_usize(POSEIDON_16_NULL_HASH_PTR))
        .exp_u64((n_poseidons_16.next_power_of_two() - n_poseidons_16) as u64);

    let corrected_prod_p24 = grand_product_p24_res
        / (grand_product_challenge_global
            + grand_product_challenge_p24[1]
            + grand_product_challenge_p24[4] * F::from_usize(POSEIDON_24_NULL_HASH_PTR))
        .exp_u64((n_poseidons_24.next_power_of_two() - n_poseidons_24) as u64);

    let corrected_dot_product = grand_product_dot_product_res
        / ((grand_product_challenge_global
            + grand_product_challenge_dot_product[1]
            + grand_product_challenge_dot_product[5])
            .exp_u64(dot_product_padding_len as u64)
            * (grand_product_challenge_global + grand_product_challenge_dot_product[1]).exp_u64(
                ((1 << table_dot_products_log_n_rows) - dot_product_padding_len - n_dot_products)
                    as u64,
            ));

    if corrected_prod_exec
        != corrected_prod_p16
            * corrected_prod_p24
            * corrected_dot_product
            * vm_multilinear_eval_grand_product_res
    {
        return Err(ProofError::InvalidProof);
    }

    let [
        p16_grand_product_evals_on_indexes_a,
        p16_grand_product_evals_on_indexes_b,
        p16_grand_product_evals_on_indexes_res,
    ] = verifier_state.next_extension_scalars_const()?;
    if grand_product_challenge_global
        + grand_product_challenge_p16[1]
        + grand_product_challenge_p16[2] * p16_grand_product_evals_on_indexes_a
        + grand_product_challenge_p16[3] * p16_grand_product_evals_on_indexes_b
        + grand_product_challenge_p16[4] * p16_grand_product_evals_on_indexes_res
        != grand_product_p16_statement.value
    {
        return Err(ProofError::InvalidProof);
    }

    let mut p16_indexes_a_statements = vec![Evaluation::new(
        grand_product_p16_statement.point.clone(),
        p16_grand_product_evals_on_indexes_a,
    )];
    let mut p16_indexes_b_statements = vec![Evaluation::new(
        grand_product_p16_statement.point.clone(),
        p16_grand_product_evals_on_indexes_b,
    )];
    let mut p16_indexes_res_statements = vec![Evaluation::new(
        grand_product_p16_statement.point.clone(),
        p16_grand_product_evals_on_indexes_res,
    )];

    let [
        p24_grand_product_evals_on_indexes_a,
        p24_grand_product_evals_on_indexes_b,
        p24_grand_product_evals_on_indexes_res,
    ] = verifier_state.next_extension_scalars_const()?;
    if grand_product_challenge_global
        + grand_product_challenge_p24[1]
        + grand_product_challenge_p24[2] * p24_grand_product_evals_on_indexes_a
        + grand_product_challenge_p24[3] * p24_grand_product_evals_on_indexes_b
        + grand_product_challenge_p24[4] * p24_grand_product_evals_on_indexes_res
        != grand_product_p24_statement.value
    {
        return Err(ProofError::InvalidProof);
    }

    let mut p24_indexes_a_statements = vec![Evaluation::new(
        grand_product_p24_statement.point.clone(),
        p24_grand_product_evals_on_indexes_a,
    )];
    let mut p24_indexes_b_statements = vec![Evaluation::new(
        grand_product_p24_statement.point.clone(),
        p24_grand_product_evals_on_indexes_b,
    )];
    let mut p24_indexes_res_statements = vec![Evaluation::new(
        grand_product_p24_statement.point.clone(),
        p24_grand_product_evals_on_indexes_res,
    )];

    // Grand product statements
    let (grand_product_final_dot_product_eval, grand_product_dot_product_sumcheck_claim) =
        sumcheck::verify(&mut verifier_state, table_dot_products_log_n_rows, 3)?;
    if grand_product_final_dot_product_eval != grand_product_dot_product_statement.value {
        return Err(ProofError::InvalidProof);
    }
    let grand_product_dot_product_sumcheck_inner_evals =
        verifier_state.next_extension_scalars_vec(5)?;

    if grand_product_dot_product_sumcheck_claim.value
        != grand_product_dot_product_sumcheck_claim
            .point
            .eq_poly_outside(&grand_product_dot_product_statement.point)
            * {
                DotProductFootprint {
                    grand_product_challenge_global,
                    grand_product_challenge_dot_product: grand_product_challenge_dot_product
                        .clone()
                        .try_into()
                        .unwrap(),
                }
                .eval(&grand_product_dot_product_sumcheck_inner_evals, &[])
            }
    {
        return Err(ProofError::InvalidProof);
    }

    let grand_product_dot_product_flag_statement = Evaluation::new(
        grand_product_dot_product_sumcheck_claim.point.clone(),
        grand_product_dot_product_sumcheck_inner_evals[0],
    );
    let grand_product_dot_product_len_statement = Evaluation::new(
        grand_product_dot_product_sumcheck_claim.point.clone(),
        grand_product_dot_product_sumcheck_inner_evals[1],
    );
    let grand_product_dot_product_table_indexes_statement_index_a = Evaluation::new(
        grand_product_dot_product_sumcheck_claim.point.clone(),
        grand_product_dot_product_sumcheck_inner_evals[2],
    );
    let grand_product_dot_product_table_indexes_statement_index_b = Evaluation::new(
        grand_product_dot_product_sumcheck_claim.point.clone(),
        grand_product_dot_product_sumcheck_inner_evals[3],
    );
    let grand_product_dot_product_table_indexes_statement_index_res = Evaluation::new(
        grand_product_dot_product_sumcheck_claim.point.clone(),
        grand_product_dot_product_sumcheck_inner_evals[4],
    );

    let (grand_product_final_exec_eval, grand_product_exec_sumcheck_claim) =
        sumcheck::verify(&mut verifier_state, log_n_cycles, 4)?;
    if grand_product_final_exec_eval != grand_product_exec_statement.value {
        return Err(ProofError::InvalidProof);
    }

    let grand_product_exec_sumcheck_inner_evals =
        verifier_state.next_extension_scalars_vec(N_TOTAL_COLUMNS)?;

    let grand_product_exec_evals_on_each_column =
        &grand_product_exec_sumcheck_inner_evals[..N_INSTRUCTION_COLUMNS];

    if grand_product_exec_sumcheck_claim.value
        != grand_product_exec_sumcheck_claim
            .point
            .eq_poly_outside(&grand_product_exec_statement.point)
            * {
                PrecompileFootprint {
                    grand_product_challenge_global,
                    grand_product_challenge_p16: grand_product_challenge_p16.try_into().unwrap(),
                    grand_product_challenge_p24: grand_product_challenge_p24.try_into().unwrap(),
                    grand_product_challenge_dot_product: grand_product_challenge_dot_product
                        .try_into()
                        .unwrap(),
                    grand_product_challenge_vm_multilinear_eval:
                        grand_product_challenge_vm_multilinear_eval
                            .try_into()
                            .unwrap(),
                }
                .eval(&grand_product_exec_sumcheck_inner_evals, &[])
            }
    {
        return Err(ProofError::InvalidProof);
    }

    let grand_product_fp_statement = Evaluation::new(
        grand_product_exec_sumcheck_claim.point.clone(),
        grand_product_exec_sumcheck_inner_evals[COL_INDEX_FP],
    );

    let exec_evals_to_verify = exec_table.verify(
        &mut verifier_state,
        UNIVARIATE_SKIPS,
        log_n_cycles,
        &exec_column_groups(),
    )?;

    let dot_product_evals_to_verify = dot_product_table.verify(
        &mut verifier_state,
        1,
        table_dot_products_log_n_rows,
        &DOT_PRODUCT_AIR_COLUMN_GROUPS,
    )?;

    let p16_evals_to_verify = p16_table.verify(
        &mut verifier_state,
        UNIVARIATE_SKIPS,
        log_n_p16,
        &poseidon_16_column_groups(&p16_air),
    )?;
    let p24_evals_to_verify = p24_table.verify(
        &mut verifier_state,
        UNIVARIATE_SKIPS,
        log_n_p24,
        &poseidon_24_column_groups(&p24_air),
    )?;

    let poseidon_logup_star_alpha = verifier_state.sample();
    let memory_folding_challenges = MultilinearPoint(verifier_state.sample_vec(LOG_VECTOR_LEN));

    let non_used_precompiles_evals = verifier_state
        .next_extension_scalars_vec(N_INSTRUCTION_COLUMNS - N_INSTRUCTION_COLUMNS_IN_AIR)?;
    let bytecode_compression_challenges =
        MultilinearPoint(verifier_state.sample_vec(log2_ceil_usize(N_INSTRUCTION_COLUMNS)));

    for i in 1..N_INSTRUCTION_COLUMNS_IN_AIR {
        assert_eq!(
            &exec_evals_to_verify[0].point,
            &exec_evals_to_verify[i].point
        );
    }
    let bytecode_lookup_point_1 = exec_evals_to_verify[0].point.clone();
    let bytecode_lookup_claim_1 = Evaluation::new(
        bytecode_lookup_point_1,
        padd_with_zero_to_next_power_of_two(
            &[
                (0..N_INSTRUCTION_COLUMNS_IN_AIR)
                    .map(|i| exec_evals_to_verify[i].value)
                    .collect::<Vec<_>>(),
                non_used_precompiles_evals,
            ]
            .concat(),
        )
        .evaluate(&bytecode_compression_challenges),
    );

    let bytecode_lookup_claim_2 = Evaluation::new(
        grand_product_exec_sumcheck_claim.point.clone(),
        padd_with_zero_to_next_power_of_two(grand_product_exec_evals_on_each_column)
            .evaluate(&bytecode_compression_challenges),
    );
    let alpha_bytecode_lookup = verifier_state.sample();

    let dot_product_evals_spread = verifier_state.next_extension_scalars_vec(DIMENSION)?;

    if dot_product_with_base(&dot_product_evals_spread) != dot_product_evals_to_verify[5].value {
        return Err(ProofError::InvalidProof);
    }
    let dot_product_values_batching_scalars = MultilinearPoint(verifier_state.sample_vec(3));
    let dot_product_values_batched_point = MultilinearPoint(
        [
            dot_product_values_batching_scalars.0.clone(),
            dot_product_evals_to_verify[5].point.0.clone(),
        ]
        .concat(),
    );
    let dot_product_values_batched_eval =
        padd_with_zero_to_next_power_of_two(&dot_product_evals_spread)
            .evaluate(&dot_product_values_batching_scalars);

    let unused_1 = verifier_state.next_extension_scalar()?;
    let grand_product_mem_values_mixing_challenges = MultilinearPoint(verifier_state.sample_vec(2));
    let base_memory_lookup_statement_1 = Evaluation::new(
        [
            grand_product_mem_values_mixing_challenges.0.clone(),
            grand_product_exec_sumcheck_claim.point.0,
        ]
        .concat(),
        [
            grand_product_exec_sumcheck_inner_evals[COL_INDEX_MEM_VALUE_A],
            grand_product_exec_sumcheck_inner_evals[COL_INDEX_MEM_VALUE_B],
            grand_product_exec_sumcheck_inner_evals[COL_INDEX_MEM_VALUE_C],
            unused_1,
        ]
        .evaluate(&grand_product_mem_values_mixing_challenges),
    );

    let unused_2 = verifier_state.next_extension_scalar()?;
    let exec_air_mem_values_mixing_challenges = MultilinearPoint(verifier_state.sample_vec(2));
    let base_memory_lookup_statement_2 = Evaluation::new(
        [
            exec_air_mem_values_mixing_challenges.0.clone(),
            exec_evals_to_verify[COL_INDEX_MEM_VALUE_A.index_in_air()]
                .point
                .0
                .clone(),
        ]
        .concat(),
        [
            exec_evals_to_verify[COL_INDEX_MEM_VALUE_A.index_in_air()].value,
            exec_evals_to_verify[COL_INDEX_MEM_VALUE_B.index_in_air()].value,
            exec_evals_to_verify[COL_INDEX_MEM_VALUE_C.index_in_air()].value,
            unused_2,
        ]
        .evaluate(&exec_air_mem_values_mixing_challenges),
    );

    let [unused_3a, unused_3b, unused_3c] = verifier_state.next_extension_scalars_const()?;

    let dot_product_air_mem_values_mixing_challenges =
        MultilinearPoint(verifier_state.sample_vec(2));
    let base_memory_lookup_statement_3 = Evaluation::new(
        [
            dot_product_air_mem_values_mixing_challenges.0.clone(),
            EF::zero_vec(log_n_cycles - dot_product_values_batched_point.len()),
            dot_product_values_batched_point.0.clone(),
        ]
        .concat(),
        [
            unused_3a,
            unused_3b,
            unused_3c,
            dot_product_values_batched_eval,
        ]
        .evaluate(&dot_product_air_mem_values_mixing_challenges),
    );

    let memory_poly_eq_point_alpha = verifier_state.sample();

    let extension_dims = vec![
        ColDims::padded(public_memory.len() + private_memory_len, EF::ZERO), // memory
        ColDims::padded(
            (public_memory.len() + private_memory_len).div_ceil(VECTOR_LEN),
            EF::ZERO,
        ), // memory (folded)
        ColDims::padded(bytecode.instructions.len(), EF::ZERO),
    ];

    let parsed_commitment_extension = packed_pcs_parse_commitment(
        &second_batched_whir_config_builder::<EF, EF, _, _, _>(
            whir_config_builder.clone(),
            parsed_commitment_base.num_variables,
            num_packed_vars_for_dims::<EF>(&extension_dims, LOG_SMALLEST_DECOMPOSITION_CHUNK),
        ),
        &mut verifier_state,
        &extension_dims,
        LOG_SMALLEST_DECOMPOSITION_CHUNK,
    )
    .unwrap();

    let base_memory_logup_star_statements = verify_logup_star(
        &mut verifier_state,
        log_memory,
        log_n_cycles + 2,
        &[
            base_memory_lookup_statement_1,
            base_memory_lookup_statement_2,
            base_memory_lookup_statement_3,
        ],
        memory_poly_eq_point_alpha,
    )
    .unwrap();

    let p16_lookup_point = p16_evals_to_verify[0].point.0.clone();
    let p24_lookup_point = p24_evals_to_verify[0].point.0.clone();

    let max_n_poseidons = n_poseidons_16.max(n_poseidons_24).next_power_of_two();

    #[rustfmt::skip]
        let p16_folded_eval_addr_a = p16_evals_to_verify[..8].iter().map(|s| s.value).collect::<Vec<_>>().evaluate(&memory_folding_challenges);
    #[rustfmt::skip]
        let p16_folded_eval_addr_b = p16_evals_to_verify[8..16].iter().map(|s| s.value).collect::<Vec<_>>().evaluate(&memory_folding_challenges);
    #[rustfmt::skip]
        let p16_folded_eval_addr_res_a = p16_evals_to_verify[p16_air.width() - 16..p16_air.width() - 8].iter().map(|s| s.value).collect::<Vec<_>>().evaluate(&memory_folding_challenges);
    #[rustfmt::skip]
        let p16_folded_eval_addr_res_b = p16_evals_to_verify[p16_air.width() - 8..].iter().map(|s| s.value).collect::<Vec<_>>().evaluate(&memory_folding_challenges);

    #[rustfmt::skip]
        let p24_folded_eval_addr_a = p24_evals_to_verify[..8].iter().map(|s| s.value).collect::<Vec<_>>().evaluate(&memory_folding_challenges);
    #[rustfmt::skip]
        let p24_folded_eval_addr_b = p24_evals_to_verify[8..16].iter().map(|s| s.value).collect::<Vec<_>>().evaluate(&memory_folding_challenges);
    #[rustfmt::skip]
        let p24_folded_eval_addr_c = p24_evals_to_verify[16..24].iter().map(|s| s.value).collect::<Vec<_>>().evaluate(&memory_folding_challenges);
    #[rustfmt::skip]
        let p24_folded_eval_addr_res = p24_evals_to_verify[p24_air.width() - 8..].iter().map(|s| s.value).collect::<Vec<_>>().evaluate(&memory_folding_challenges);

    let padding_p16 = EF::zero_vec(log2_ceil_usize(max_n_poseidons) - log_n_p16);
    let padding_p24 = EF::zero_vec(log2_ceil_usize(max_n_poseidons) - log_n_p24);

    let poseidon_lookup_statements = vec![
        Evaluation::new(
            [
                vec![EF::ZERO; 3],
                padding_p16.clone(),
                p16_lookup_point.clone(),
            ]
            .concat(),
            p16_folded_eval_addr_a,
        ),
        Evaluation::new(
            [
                vec![EF::ZERO, EF::ZERO, EF::ONE],
                padding_p16.clone(),
                p16_lookup_point.clone(),
            ]
            .concat(),
            p16_folded_eval_addr_b,
        ),
        Evaluation::new(
            [
                vec![EF::ZERO, EF::ONE, EF::ZERO],
                padding_p16.clone(),
                p16_lookup_point.clone(),
            ]
            .concat(),
            p16_folded_eval_addr_res_a,
        ),
        Evaluation::new(
            [
                vec![EF::ZERO, EF::ONE, EF::ONE],
                padding_p16.clone(),
                p16_lookup_point.clone(),
            ]
            .concat(),
            p16_folded_eval_addr_res_b,
        ),
        Evaluation::new(
            [
                vec![EF::ONE, EF::ZERO, EF::ZERO],
                padding_p24.clone(),
                p24_lookup_point.clone(),
            ]
            .concat(),
            p24_folded_eval_addr_a,
        ),
        Evaluation::new(
            [
                vec![EF::ONE, EF::ZERO, EF::ONE],
                padding_p24.clone(),
                p24_lookup_point.clone(),
            ]
            .concat(),
            p24_folded_eval_addr_b,
        ),
        Evaluation::new(
            [
                vec![EF::ONE, EF::ONE, EF::ZERO],
                padding_p24.clone(),
                p24_lookup_point.clone(),
            ]
            .concat(),
            p24_folded_eval_addr_c,
        ),
        Evaluation::new(
            [
                vec![EF::ONE, EF::ONE, EF::ONE],
                padding_p24.clone(),
                p24_lookup_point.clone(),
            ]
            .concat(),
            p24_folded_eval_addr_res,
        ),
    ];

    let poseidon_lookup_log_length = 3 + log_n_p16.max(log_n_p24);
    let poseidon_logup_star_statements = verify_logup_star(
        &mut verifier_state,
        log_memory - 3, // "-3" because it's folded memory
        poseidon_lookup_log_length,
        &poseidon_lookup_statements,
        poseidon_logup_star_alpha,
    )
    .unwrap();

    let bytecode_logup_star_statements = verify_logup_star(
        &mut verifier_state,
        log2_ceil_usize(bytecode.instructions.len()),
        log_n_cycles,
        &[bytecode_lookup_claim_1, bytecode_lookup_claim_2],
        alpha_bytecode_lookup,
    )
    .unwrap();
    let folded_bytecode = fold_bytecode(bytecode, &bytecode_compression_challenges);
    if folded_bytecode.evaluate(&bytecode_logup_star_statements.on_table.point)
        != bytecode_logup_star_statements.on_table.value
    {
        return Err(ProofError::InvalidProof);
    }

    let poseidon_lookup_memory_point = MultilinearPoint(
        [
            poseidon_logup_star_statements.on_table.point.0.clone(),
            memory_folding_challenges.0,
        ]
        .concat(),
    );

    memory_statements.push(base_memory_logup_star_statements.on_table.clone());
    memory_statements.push(Evaluation::new(
        poseidon_lookup_memory_point.clone(),
        poseidon_logup_star_statements.on_table.value,
    ));

    {
        // index opening for poseidon lookup

        let correcting_factor = poseidon_logup_star_statements.on_indexes.point
            [3..3 + log_n_p16.abs_diff(log_n_p24)]
            .iter()
            .map(|&x| EF::ONE - x)
            .product::<EF>();
        let (correcting_factor_p16, correcting_factor_p24) = if n_poseidons_16 > n_poseidons_24 {
            (EF::ONE, correcting_factor)
        } else {
            (correcting_factor, EF::ONE)
        };
        let mut idx_point_right_p16 =
            MultilinearPoint(poseidon_logup_star_statements.on_indexes.point[3..].to_vec());
        let mut idx_point_right_p24 = MultilinearPoint(
            poseidon_logup_star_statements.on_indexes.point[3 + log_n_p16.abs_diff(log_n_p24)..]
                .to_vec(),
        );
        if n_poseidons_16 < n_poseidons_24 {
            std::mem::swap(&mut idx_point_right_p16, &mut idx_point_right_p24);
        }

        let mut inner_values = verifier_state.next_extension_scalars_vec(6)?;
        p16_indexes_a_statements.push(Evaluation::new(
            idx_point_right_p16.clone(),
            inner_values[0],
        ));
        p16_indexes_b_statements.push(Evaluation::new(
            idx_point_right_p16.clone(),
            inner_values[1],
        ));
        p16_indexes_res_statements.push(Evaluation::new(
            idx_point_right_p16.clone(),
            inner_values[2],
        ));
        p24_indexes_a_statements.push(Evaluation::new(
            idx_point_right_p24.clone(),
            inner_values[3],
        ));
        p24_indexes_b_statements.push(Evaluation::new(
            idx_point_right_p24.clone(),
            inner_values[4],
        ));
        p24_indexes_res_statements.push(Evaluation::new(
            idx_point_right_p24.clone(),
            inner_values[5],
        ));

        inner_values.insert(3, inner_values[2] + EF::ONE);
        inner_values.insert(5, inner_values[4] + EF::ONE);

        for v in &mut inner_values[..4] {
            *v *= correcting_factor_p16;
        }
        for v in &mut inner_values[4..] {
            *v *= correcting_factor_p24;
        }

        assert_eq!(
            inner_values.evaluate(&MultilinearPoint(
                poseidon_logup_star_statements.on_indexes.point[..3].to_vec()
            )),
            poseidon_logup_star_statements.on_indexes.value
        );
    }

    let (initial_pc_statement, final_pc_statement) =
        intitial_and_final_pc_conditions(bytecode, log_n_cycles);

    let dot_product_computation_column_evals =
        verifier_state.next_extension_scalars_const::<DIMENSION>()?;
    if dot_product_with_base(&dot_product_computation_column_evals)
        != dot_product_evals_to_verify[6].value
    {
        return Err(ProofError::InvalidProof);
    }
    let dot_product_computation_column_statements = (0..DIMENSION)
        .map(|i| {
            vec![Evaluation::new(
                dot_product_evals_to_verify[6].point.clone(),
                dot_product_computation_column_evals[i],
            )]
        })
        .collect::<Vec<_>>();

    let mem_lookup_eval_indexes_partial_point =
        MultilinearPoint(base_memory_logup_star_statements.on_indexes.point[2..].to_vec());
    let [
        mem_lookup_eval_indexes_a,
        mem_lookup_eval_indexes_b,
        mem_lookup_eval_indexes_c,
        mem_lookup_eval_spread_indexes_dot_product,
    ] = verifier_state.next_extension_scalars_const()?;

    let index_diff = log_n_cycles - (table_dot_products_log_n_rows + 5);

    assert_eq!(
        [
            mem_lookup_eval_indexes_a,
            mem_lookup_eval_indexes_b,
            mem_lookup_eval_indexes_c,
            mem_lookup_eval_spread_indexes_dot_product
                * mem_lookup_eval_indexes_partial_point[..index_diff]
                    .iter()
                    .map(|x| EF::ONE - *x)
                    .product::<EF>(),
        ]
        .evaluate(&MultilinearPoint(
            base_memory_logup_star_statements.on_indexes.point[..2].to_vec(),
        )),
        base_memory_logup_star_statements.on_indexes.value
    );

    let dot_product_logup_star_indexes_inner_point =
        MultilinearPoint(mem_lookup_eval_indexes_partial_point.0[5 + index_diff..].to_vec());

    let [
        dot_product_logup_star_indexes_inner_value_a,
        dot_product_logup_star_indexes_inner_value_b,
        dot_product_logup_star_indexes_inner_value_res,
    ] = verifier_state.next_extension_scalars_const()?;

    let dot_product_logup_star_indexes_statement_a = Evaluation::new(
        dot_product_logup_star_indexes_inner_point.clone(),
        dot_product_logup_star_indexes_inner_value_a,
    );
    let dot_product_logup_star_indexes_statement_b = Evaluation::new(
        dot_product_logup_star_indexes_inner_point.clone(),
        dot_product_logup_star_indexes_inner_value_b,
    );
    let dot_product_logup_star_indexes_statement_res = Evaluation::new(
        dot_product_logup_star_indexes_inner_point.clone(),
        dot_product_logup_star_indexes_inner_value_res,
    );

    {
        let dot_product_logup_star_indexes_inner_value: EF = dot_product(
            eval_eq(&mem_lookup_eval_indexes_partial_point.0[3 + index_diff..5 + index_diff])
                .into_iter(),
            [
                dot_product_logup_star_indexes_inner_value_a,
                dot_product_logup_star_indexes_inner_value_b,
                dot_product_logup_star_indexes_inner_value_res,
                EF::ZERO,
            ]
            .into_iter(),
        );

        let mut dot_product_indexes_inner_evals_incr = vec![EF::ZERO; 8];
        for (i, value) in dot_product_indexes_inner_evals_incr
            .iter_mut()
            .enumerate()
            .take(DIMENSION)
        {
            *value = dot_product_logup_star_indexes_inner_value
                + EF::from_usize(i)
                    * [F::ONE, F::ONE, F::ONE, F::ZERO].evaluate(&MultilinearPoint(
                        mem_lookup_eval_indexes_partial_point.0[3 + index_diff..5 + index_diff]
                            .to_vec(),
                    ));
        }
        if dot_product_indexes_inner_evals_incr.evaluate(&MultilinearPoint(
            mem_lookup_eval_indexes_partial_point.0[index_diff..3 + index_diff].to_vec(),
        )) != mem_lookup_eval_spread_indexes_dot_product
        {
            return Err(ProofError::InvalidProof);
        }
    }

    let global_statements_base = packed_pcs_global_statements_for_verifier(
        &base_dims,
        LOG_SMALLEST_DECOMPOSITION_CHUNK,
        &[
            vec![
                memory_statements,
                vec![
                    exec_evals_to_verify[COL_INDEX_PC.index_in_air()].clone(),
                    bytecode_logup_star_statements.on_indexes.clone(),
                    initial_pc_statement,
                    final_pc_statement,
                ], // pc
                vec![
                    exec_evals_to_verify[COL_INDEX_FP.index_in_air()].clone(),
                    grand_product_fp_statement,
                ], // fp
                vec![
                    exec_evals_to_verify[COL_INDEX_MEM_ADDRESS_A.index_in_air()].clone(),
                    Evaluation::new(
                        mem_lookup_eval_indexes_partial_point.clone(),
                        mem_lookup_eval_indexes_a,
                    ),
                ], // exec memory address A
                vec![
                    exec_evals_to_verify[COL_INDEX_MEM_ADDRESS_B.index_in_air()].clone(),
                    Evaluation::new(
                        mem_lookup_eval_indexes_partial_point.clone(),
                        mem_lookup_eval_indexes_b,
                    ),
                ], // exec memory address B
                vec![
                    exec_evals_to_verify[COL_INDEX_MEM_ADDRESS_C.index_in_air()].clone(),
                    Evaluation::new(
                        mem_lookup_eval_indexes_partial_point,
                        mem_lookup_eval_indexes_c,
                    ),
                ], // exec memory address C
                p16_indexes_a_statements,
                p16_indexes_b_statements,
                p16_indexes_res_statements,
                p24_indexes_a_statements,
                p24_indexes_b_statements,
                p24_indexes_res_statements,
            ],
            p16_evals_to_verify[16..p16_air.width() - 16]
                .iter()
                .map(|e| vec![e.clone()])
                .collect(),
            p24_evals_to_verify[24..p24_air.width() - 24]
                .iter()
                .map(|e| vec![e.clone()])
                .collect(),
            vec![
                vec![
                    dot_product_evals_to_verify[0].clone(),
                    grand_product_dot_product_flag_statement,
                ], // dot product: (start) flag
                vec![
                    dot_product_evals_to_verify[1].clone(),
                    grand_product_dot_product_len_statement,
                ], // dot product: length
                vec![
                    dot_product_evals_to_verify[2].clone(), // // dot product: indexe a
                    dot_product_logup_star_indexes_statement_a,
                    grand_product_dot_product_table_indexes_statement_index_a,
                ],
                vec![
                    dot_product_evals_to_verify[3].clone(), // // dot product: indexe b
                    dot_product_logup_star_indexes_statement_b,
                    grand_product_dot_product_table_indexes_statement_index_b,
                ],
                vec![
                    dot_product_evals_to_verify[4].clone(), // // dot product: indexe res
                    dot_product_logup_star_indexes_statement_res,
                    grand_product_dot_product_table_indexes_statement_index_res,
                ],
            ],
            dot_product_computation_column_statements,
        ]
        .concat(),
        &mut verifier_state,
        &[(0, public_memory.clone())].into_iter().collect(),
    )?;

    let global_statements_extension = packed_pcs_global_statements_for_verifier(
        &extension_dims,
        LOG_SMALLEST_DECOMPOSITION_CHUNK,
        &[
            base_memory_logup_star_statements.on_pushforward,
            poseidon_logup_star_statements.on_pushforward,
            bytecode_logup_star_statements.on_pushforward,
        ],
        &mut verifier_state,
        &Default::default(),
    )?;

    WhirConfig::new(whir_config_builder, parsed_commitment_base.num_variables).batch_verify(
        &mut verifier_state,
        &parsed_commitment_base,
        global_statements_base,
        &parsed_commitment_extension,
        global_statements_extension,
    )?;

    Ok(())
}<|MERGE_RESOLUTION|>--- conflicted
+++ resolved
@@ -77,11 +77,7 @@
     let log_n_p16 = log2_ceil_usize(n_poseidons_16);
     let log_n_p24 = log2_ceil_usize(n_poseidons_24);
 
-<<<<<<< HEAD
-    if log_memory > MAX_LOG_MEMORY_SIZE || log_memory < MIN_LOG_MEMORY_SIZE {
-=======
     if !(MIN_LOG_MEMORY_SIZE..=MAX_LOG_MEMORY_SIZE).contains(&log_memory) {
->>>>>>> 8a842495
         return Err(ProofError::InvalidProof);
     }
 
