#![cfg_attr(not(test), allow(unused_crate_dependencies))]

use lean_vm::{EF, F};
use utils::*;

use lean_vm::execute_bytecode;
use whir_p3::{FoldingFactor, SecurityAssumption, WhirConfigBuilder};
use witness_generation::*;

mod common;
pub mod prove_execution;
pub mod verify_execution;

const UNIVARIATE_SKIPS: usize = 3;
const TWO_POW_UNIVARIATE_SKIPS: usize = 1 << UNIVARIATE_SKIPS;
<<<<<<< HEAD

pub const LOG_SMALLEST_DECOMPOSITION_CHUNK: usize = 12; // TODO optimize
=======
const LOG_SMALLEST_DECOMPOSITION_CHUNK: usize = 8; // TODO optimize
>>>>>>> 011b1f96

const DOT_PRODUCT_UNIVARIATE_SKIPS: usize = 1;
const TWO_POW_DOT_PRODUCT_UNIVARIATE_SKIPS: usize = 1 << DOT_PRODUCT_UNIVARIATE_SKIPS;

pub fn whir_config_builder() -> WhirConfigBuilder {
    WhirConfigBuilder {
        folding_factor: FoldingFactor::new(7, 4),
        soundness_type: SecurityAssumption::CapacityBound,
        pow_bits: 16,
        max_num_variables_to_send_coeffs: 6,
        rs_domain_initial_reduction_factor: 5,
        security_level: 128,
        starting_log_inv_rate: 1,
    }
}<|MERGE_RESOLUTION|>--- conflicted
+++ resolved
@@ -13,12 +13,8 @@
 
 const UNIVARIATE_SKIPS: usize = 3;
 const TWO_POW_UNIVARIATE_SKIPS: usize = 1 << UNIVARIATE_SKIPS;
-<<<<<<< HEAD
 
 pub const LOG_SMALLEST_DECOMPOSITION_CHUNK: usize = 12; // TODO optimize
-=======
-const LOG_SMALLEST_DECOMPOSITION_CHUNK: usize = 8; // TODO optimize
->>>>>>> 011b1f96
 
 const DOT_PRODUCT_UNIVARIATE_SKIPS: usize = 1;
 const TWO_POW_DOT_PRODUCT_UNIVARIATE_SKIPS: usize = 1 << DOT_PRODUCT_UNIVARIATE_SKIPS;
