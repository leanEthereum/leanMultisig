use lean_compiler::compile_program;
use lean_prover::verify_execution::verify_execution;
use lean_prover::{prove_execution::prove_execution, whir_config_builder};
use lean_vm::{DIMENSION, F, NONRESERVED_PROGRAM_INPUT_START};
use p3_field::PrimeCharacteristicRing;
use rand::rngs::StdRng;
use rand::{Rng, SeedableRng};
use std::collections::BTreeSet;
use whir_p3::WhirConfigBuilder;

const NO_VEC_RUNTIME_MEMORY: usize = 1 << 20;

fn range_check_program(value: usize, max: usize) -> String {
    let program = format!(
        r#"
    fn func() {{
        x = 1;
        y = {value};
        value = x * y;
        range_check(value, {max});
        return;
    }}

    fn main() {{
        x = 1;
        y = {value};
        value = x * y;
        range_check(value, {max});

        func();

        if 0 == 0 {{
            a = 1;
            b = {value};
            c = a * b;
            range_check(c, {max});
        }}
        return;
    }}
   "#
    );
    program.to_string()
}

fn random_test_cases(num_test_cases: usize, valid: bool) -> BTreeSet<(usize, usize)> {
    let t_max = 1 << 16;
    let mut rng = StdRng::seed_from_u64(0);

    let mut test_cases = BTreeSet::new();

    while test_cases.len() < num_test_cases {
        let t = rng.random_range(1..t_max);
        let v = if valid {
            rng.random_range(0..t)
        } else {
            rng.random_range(t..1 << 31)
        };

        test_cases.insert((v, t));
    }

    test_cases
}

fn prepare_inputs() -> (Vec<F>, Vec<F>) {
    const SECOND_POINT: usize = 2;
    const SECOND_N_VARS: usize = 7;

    let mut public_input = (0..(1 << 13) - NONRESERVED_PROGRAM_INPUT_START)
        .map(F::from_usize)
        .collect::<Vec<_>>();

    public_input[SECOND_POINT * (SECOND_N_VARS * DIMENSION).next_power_of_two()
        + SECOND_N_VARS * DIMENSION
        - NONRESERVED_PROGRAM_INPUT_START
        ..(SECOND_POINT + 1) * (SECOND_N_VARS * DIMENSION).next_power_of_two()
            - NONRESERVED_PROGRAM_INPUT_START]
        .iter_mut()
        .for_each(|x| *x = F::ZERO);

    let private_input = (0..1 << 13)
        .map(|i| F::from_usize(i).square())
        .collect::<Vec<_>>();

    (public_input, private_input)
}

fn do_test_range_check(
    v: usize,
    t: usize,
    whir_config_builder: &WhirConfigBuilder,
    public_input: &[F],
    private_input: &[F],
) {
    let program_str = range_check_program(v, t);

    let bytecode = compile_program(program_str);

    let (proof_data, _, _) = prove_execution(
        &bytecode,
        (public_input, private_input),
        whir_config_builder.clone(),
        NO_VEC_RUNTIME_MEMORY,
        false,
        (&vec![], &vec![]),
    );
    verify_execution(
        &bytecode,
        public_input,
        proof_data,
        whir_config_builder.clone(),
    )
    .unwrap();
}

#[test]
fn test_range_check_valid() {
    test_range_check_random(100, true);
}

#[test]
#[should_panic]
fn test_range_check_invalid() {
    test_range_check_random(1, false);
}

fn test_range_check_random(num_test_cases: usize, valid: bool) {
    let (public_input, private_input) = prepare_inputs();
    let whir_config_builder = whir_config_builder();

    let test_cases = random_test_cases(num_test_cases, valid);

    println!("Running {} random test cases", test_cases.len());

    for (v, t) in test_cases {
        println!("v: {v}; t: {t}");
        do_test_range_check(v, t, &whir_config_builder, &public_input, &private_input);
    }
}

<<<<<<< HEAD
// BUG HERE
#[test]
fn failing_test() {
    let (public_input, private_input) = prepare_inputs();
    let whir_config_builder = whir_config_builder();
    do_test_range_check(
        16390,
        1 << 16,
=======
#[test]
fn test_range_check_valid_1() {
    let (public_input, private_input) = prepare_inputs();
    let whir_config_builder = whir_config_builder();
    do_test_range_check(
        3716,
        20122,
        &whir_config_builder,
        &public_input,
        &private_input,
    );
}

#[test]
#[should_panic]
fn test_range_check_invalid_1() {
    let (public_input, private_input) = prepare_inputs();
    let whir_config_builder = whir_config_builder();
    do_test_range_check(
        1,
        0,
>>>>>>> 119fcc0f
        &whir_config_builder,
        &public_input,
        &private_input,
    );
}<|MERGE_RESOLUTION|>--- conflicted
+++ resolved
@@ -138,16 +138,6 @@
     }
 }
 
-<<<<<<< HEAD
-// BUG HERE
-#[test]
-fn failing_test() {
-    let (public_input, private_input) = prepare_inputs();
-    let whir_config_builder = whir_config_builder();
-    do_test_range_check(
-        16390,
-        1 << 16,
-=======
 #[test]
 fn test_range_check_valid_1() {
     let (public_input, private_input) = prepare_inputs();
@@ -169,7 +159,6 @@
     do_test_range_check(
         1,
         0,
->>>>>>> 119fcc0f
         &whir_config_builder,
         &public_input,
         &private_input,
