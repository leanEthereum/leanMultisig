--- conflicted
+++ resolved
@@ -6,20 +6,12 @@
 // Useful for benchmark with a big lifetime, to speed up keys generation
 
 #[derive(Debug)]
-<<<<<<< HEAD
-pub struct PhonyXmssSecretKey<const LOG_LIFETIME: usize> {
-    pub wots_secret_key: WotsSecretKey,
-    pub slot: usize,
-    pub merkle_path: Vec<Digest>,
-    pub public_key: XmssPublicKey<LOG_LIFETIME>,
-=======
 struct PhonyXmssSecretKey {
     wots_secret_key: WotsSecretKey,
     first_slot: u64,
     signature_slot: u64,
     merkle_path: Vec<Digest>,
     public_key: XmssPublicKey,
->>>>>>> 03ec5f91
 }
 
 impl PhonyXmssSecretKey {
@@ -44,12 +36,8 @@
         }
         Self {
             wots_secret_key,
-<<<<<<< HEAD
-            slot: signature_index,
-=======
             first_slot,
             signature_slot,
->>>>>>> 03ec5f91
             merkle_path,
             public_key: XmssPublicKey {
                 merkle_root: hash,
@@ -63,21 +51,8 @@
         let wots_signature = self.wots_secret_key.sign(message_hash, rng);
         XmssSignature {
             wots_signature,
-<<<<<<< HEAD
-            slot: self.slot,
-            merkle_proof: self
-                .merkle_path
-                .iter()
-                .enumerate()
-                .map(|(i, h)| {
-                    let is_left = (self.slot >> i).is_multiple_of(2);
-                    (is_left, *h)
-                })
-                .collect(),
-=======
             merkle_proof: self.merkle_path.clone(),
             slot: self.signature_slot,
->>>>>>> 03ec5f91
         }
     }
 }
@@ -85,15 +60,15 @@
 pub fn xmss_generate_phony_signatures(
     log_lifetimes: &[usize],
     message_hash: Digest,
-    first_slot: u64,
+    slot: u64,
 ) -> (Vec<XmssPublicKey>, Vec<XmssSignature>) {
     log_lifetimes
         .par_iter()
         .enumerate()
         .map(|(i, &log_lifetime)| {
             let mut rng = StdRng::seed_from_u64(i as u64);
-            let signature_index = rng.random_range(first_slot..first_slot + (1 << log_lifetime));
-            let xmss_secret_key = PhonyXmssSecretKey::random(&mut rng, first_slot, log_lifetime, signature_index);
+            let first_slot = slot - rng.random_range(0..(1 << log_lifetime).min(slot));
+            let xmss_secret_key = PhonyXmssSecretKey::random(&mut rng, first_slot, log_lifetime, slot);
             let signature = xmss_secret_key.sign(&message_hash, &mut rng);
             (xmss_secret_key.public_key, signature)
         })
