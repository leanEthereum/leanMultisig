--- conflicted
+++ resolved
@@ -14,13 +14,8 @@
 #[derive(Debug)]
 pub struct XmssSignature {
     pub wots_signature: WotsSignature,
-<<<<<<< HEAD
-    pub slot: usize,
-    pub merkle_proof: Vec<(bool, Digest)>,
-=======
     pub slot: u64, // unused for now (Toy XMSS)
     pub merkle_proof: Vec<Digest>,
->>>>>>> 03ec5f91
 }
 
 #[derive(Debug)]
@@ -45,26 +40,6 @@
     FirstSlotTooLarge,
 }
 
-<<<<<<< HEAD
-    pub fn sign(&self, message_hash: &Digest, slot: usize, rng: &mut impl Rng) -> XmssSignature {
-        assert!(slot < (1 << LOG_LIFETIME), "Index out of bounds for XMSS signature");
-        let wots_signature = self.wots_secret_keys[slot].sign(message_hash, rng);
-        let merkle_proof = (0..LOG_LIFETIME)
-            .scan(slot, |current_idx, level| {
-                let is_left = *current_idx % 2 == 0;
-                let neighbour_index = *current_idx ^ 1;
-                let neighbour = self.merkle_tree[level][neighbour_index];
-                // Move up to the next level.
-                *current_idx /= 2;
-                Some((is_left, neighbour))
-            })
-            .collect();
-        XmssSignature {
-            wots_signature,
-            slot,
-            merkle_proof,
-        }
-=======
 pub fn xmss_key_gen(
     seed: [u8; 32],
     first_slot: u64,
@@ -72,7 +47,6 @@
 ) -> Result<(XmssSecretKey, XmssPublicKey), XmssKeyGenError> {
     if first_slot >= (1 << XMSS_MAX_LOG_LIFETIME) {
         return Err(XmssKeyGenError::FirstSlotTooLarge);
->>>>>>> 03ec5f91
     }
     if log_lifetime == 0 {
         return Err(XmssKeyGenError::LogLifetimeTooSmall);
@@ -180,7 +154,9 @@
     pub_key: &XmssPublicKey,
     message_hash: &Digest,
     signature: &XmssSignature,
+    slot: u64,
 ) -> Result<(), XmssVerifyError> {
+    let _ = slot; // TODO
     xmss_verify_with_poseidon_trace(pub_key, message_hash, signature).map(|_| ())
 }
 
