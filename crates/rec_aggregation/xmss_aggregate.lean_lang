const COMPRESSION = 1;
const PERMUTATION = 0;

const V = 66;
const W = 4;
const TARGET_SUM = 118;
const MAX_LOG_LIFETIME = 30;

const V_HALF = V / 2; // V should be even

const VECTOR_LEN = 8;

fn main() {
    public_input_start_ = public_input_start;
    n_signatures = public_input_start_[0];
    message_hash = public_input_start + 1;
    all_public_keys = message_hash + VECTOR_LEN;
    all_log_lifetimes = all_public_keys + n_signatures * VECTOR_LEN;
    all_merkle_indexes = all_log_lifetimes + n_signatures;
    sig_sizes = all_merkle_indexes + n_signatures * MAX_LOG_LIFETIME;

    signatures_start = private_input_start();

    for i in 0..n_signatures {
        xmss_public_key = all_public_keys + i * VECTOR_LEN;
        signature = signatures_start + sig_sizes[i];
        log_lifetime = all_log_lifetimes[i];
        merkle_index = all_merkle_indexes + i * MAX_LOG_LIFETIME;
        xmss_public_key_recovered = xmss_recover_pub_key(message_hash, signature, log_lifetime, merkle_index);
        assert_eq_vec(xmss_public_key, xmss_public_key_recovered);
    }
    return;
}

fn xmss_recover_pub_key(message_hash, signature, log_lifetime, merkle_index) -> 1 {
    // signature: randomness | chain_tips
    // return the hashed xmss public key
    randomness = signature;
    chain_tips = signature + VECTOR_LEN;
    merkle_path = chain_tips + V * VECTOR_LEN; 

    // 1) We encode message_hash + randomness into the d-th layer of the hypercube

    compressed = malloc(VECTOR_LEN);
    poseidon16(message_hash, randomness, compressed, COMPRESSION);
    compressed_vals = malloc(6);
    dot_product_ee(compressed, pointer_to_one_vector, compressed_vals, 1);
    compressed_vals[5] = compressed[5];

    encoding = malloc(12 * 6);
    remaining = malloc(6);

    decompose_custom(encoding, remaining, compressed_vals[0], compressed_vals[1], compressed_vals[2], compressed_vals[3], compressed_vals[4], compressed_vals[5]);

    // check that the decomposition is correct
    for i in 0..6 unroll {
        for j in 0..12 unroll {
            // TODO Implem range check (https://github.com/leanEthereum/leanMultisig/issues/52)
            // For now we use dummy instructions to replicate exactly the cost

            // assert encoding[i * 12 + j] < 4;
            dummy_0 = 88888888;
            assert dummy_0 == 88888888;
            assert dummy_0 == 88888888;
            assert dummy_0 == 88888888;
        }

        // assert remaining[i] < 2^7 - 1;
        dummy_1 = 88888888;
        dummy_2 = 88888888;
        dummy_3 = 88888888;
        assert dummy_1 == 88888888;
        assert dummy_2 == 88888888;
        assert dummy_3 == 88888888;

        partial_sums = malloc(13);
        partial_sums[0] = remaining[i] * 2**24;
        for j in 1..13 unroll {
            partial_sums[j] = partial_sums[j - 1] + encoding[i * 12 + (j-1)] * 4**(j-1);
        }
        assert partial_sums[12] == compressed_vals[i];
    }
    
    // we need to check the target sum
    sums = malloc(V);
    sums[0] = encoding[0];
    for i in 1..V unroll {
        sums[i] = sums[i - 1] + encoding[i];
    }
    assert sums[V - 1] == TARGET_SUM;

    public_key = malloc(V * VECTOR_LEN);

    // This is a trick to avoid the compiler to allocate memory "on stack".
    // (Heap allocation is better here, to keep the memmory use of the different "match arms" balanced)
    vector_len = VECTOR_LEN;

    for i in 0..V unroll {
        match encoding[i] {
            0 => {
                var_1 = chain_tips + i * VECTOR_LEN;
                var_2 = public_key + i * VECTOR_LEN;
                var_3 = malloc(vector_len);
                var_4 = malloc(vector_len);
                poseidon16(var_1, pointer_to_zero_vector, var_3, COMPRESSION);
                poseidon16(var_3, pointer_to_zero_vector, var_4, COMPRESSION);
                poseidon16(var_4, pointer_to_zero_vector, var_2, COMPRESSION);
            }
            1 => {
                var_3 = malloc(vector_len);
                var_1 = chain_tips + i * VECTOR_LEN;
                var_2 = public_key + i * VECTOR_LEN;
                poseidon16(var_1, pointer_to_zero_vector, var_3, COMPRESSION);
                poseidon16(var_3, pointer_to_zero_vector, var_2, COMPRESSION);
            }
            2 => {
                var_1 = chain_tips + i * VECTOR_LEN;
                var_2 = public_key + i * VECTOR_LEN;
                poseidon16(var_1, pointer_to_zero_vector, var_2, COMPRESSION);
            }
            3 => {
                var_1 = chain_tips + (i * VECTOR_LEN);
                var_2 = public_key + (i * VECTOR_LEN);
                var_3 = var_1 + 3;
                var_4 = var_2 + 3;
                dot_product_ee(var_1, pointer_to_one_vector, var_2, 1);
                dot_product_ee(var_3, pointer_to_one_vector, var_4, 1);
            }
        }
    }

    wots_pubkey_hashed = slice_hash(pointer_to_zero_vector, public_key, V_HALF);
    
    var merkle_root;
    match log_lifetime {
        0 => { merkle_root = merkle_verify(wots_pubkey_hashed, merkle_path, merkle_index, 0); }
        1 => { merkle_root = merkle_verify(wots_pubkey_hashed, merkle_path, merkle_index, 1); }
        2 => { merkle_root = merkle_verify(wots_pubkey_hashed, merkle_path, merkle_index, 2); }
        3 => { merkle_root = merkle_verify(wots_pubkey_hashed, merkle_path, merkle_index, 3); }
        4 => { merkle_root = merkle_verify(wots_pubkey_hashed, merkle_path, merkle_index, 4); }
        5 => { merkle_root = merkle_verify(wots_pubkey_hashed, merkle_path, merkle_index, 5); }
        6 => { merkle_root = merkle_verify(wots_pubkey_hashed, merkle_path, merkle_index, 6); }
        7 => { merkle_root = merkle_verify(wots_pubkey_hashed, merkle_path, merkle_index, 7); }
        8 => { merkle_root = merkle_verify(wots_pubkey_hashed, merkle_path, merkle_index, 8); }
        9 => { merkle_root = merkle_verify(wots_pubkey_hashed, merkle_path, merkle_index, 9); }
        10 => { merkle_root = merkle_verify(wots_pubkey_hashed, merkle_path, merkle_index, 10); }
        11 => { merkle_root = merkle_verify(wots_pubkey_hashed, merkle_path, merkle_index, 11); }
        12 => { merkle_root = merkle_verify(wots_pubkey_hashed, merkle_path, merkle_index, 12); }
        13 => { merkle_root = merkle_verify(wots_pubkey_hashed, merkle_path, merkle_index, 13); }
        14 => { merkle_root = merkle_verify(wots_pubkey_hashed, merkle_path, merkle_index, 14); }
        15 => { merkle_root = merkle_verify(wots_pubkey_hashed, merkle_path, merkle_index, 15); }
        16 => { merkle_root = merkle_verify(wots_pubkey_hashed, merkle_path, merkle_index, 16); }
        17 => { merkle_root = merkle_verify(wots_pubkey_hashed, merkle_path, merkle_index, 17); }
        18 => { merkle_root = merkle_verify(wots_pubkey_hashed, merkle_path, merkle_index, 18); }
        19 => { merkle_root = merkle_verify(wots_pubkey_hashed, merkle_path, merkle_index, 19); }
        20 => { merkle_root = merkle_verify(wots_pubkey_hashed, merkle_path, merkle_index, 20); }
        21 => { merkle_root = merkle_verify(wots_pubkey_hashed, merkle_path, merkle_index, 21); }
        22 => { merkle_root = merkle_verify(wots_pubkey_hashed, merkle_path, merkle_index, 22); }
        23 => { merkle_root = merkle_verify(wots_pubkey_hashed, merkle_path, merkle_index, 23); }
        24 => { merkle_root = merkle_verify(wots_pubkey_hashed, merkle_path, merkle_index, 24); }
        25 => { merkle_root = merkle_verify(wots_pubkey_hashed, merkle_path, merkle_index, 25); }
        26 => { merkle_root = merkle_verify(wots_pubkey_hashed, merkle_path, merkle_index, 26); }
        27 => { merkle_root = merkle_verify(wots_pubkey_hashed, merkle_path, merkle_index, 27); }
        28 => { merkle_root = merkle_verify(wots_pubkey_hashed, merkle_path, merkle_index, 28); }
        29 => { merkle_root = merkle_verify(wots_pubkey_hashed, merkle_path, merkle_index, 29); }
        30 => { merkle_root = merkle_verify(wots_pubkey_hashed, merkle_path, merkle_index, 30); }
        31 => { merkle_root = merkle_verify(wots_pubkey_hashed, merkle_path, merkle_index, 31); }
        32 => { merkle_root = merkle_verify(wots_pubkey_hashed, merkle_path, merkle_index, 32); }
    }           

    return merkle_root;
}


fn merkle_verify(leaf_digest, merkle_path, leaf_position_bits, const height) -> 1 {
<<<<<<< HEAD
    states = malloc(height * VECTOR_LEN);
    
    // First merkle round
    match leaf_position_bits[0] {
        0 => { poseidon16(leaf_digest, merkle_path, states, COMPRESSION); }
        1 => { poseidon16(merkle_path, leaf_digest, states, COMPRESSION); }
    }

    // Remaining merkle rounds
    state_indexes = malloc(height);
    state_indexes[0] = states;
    for j in 1..height unroll {
        state_indexes[j] = state_indexes[j-1] + VECTOR_LEN;
        // Warning: this works only if leaf_position_bits[i] is known to be boolean:
        match leaf_position_bits[j] {
            0 => { poseidon16(state_indexes[j-1], merkle_path + j * VECTOR_LEN, state_indexes[j], COMPRESSION); }
            1 => { poseidon16(merkle_path + j * VECTOR_LEN, state_indexes[j-1], state_indexes[j], COMPRESSION); }
=======
    states = malloc(1 + height);
    states[0] = leaf_digest;
    for j in 0..height unroll {
        var left;
        var right;
        if leaf_position_bits[j] == 1 {
            left = merkle_path + j;
            right = states[j];
        } else {
            left = states[j];
            right = merkle_path + j;
>>>>>>> 85e887b8
        }
    }
    return state_indexes[height - 1];
}

fn slice_hash(seed, data, const half_len) -> 1 {
    states = malloc(half_len * 2 * VECTOR_LEN);
    poseidon16(pointer_to_zero_vector, data, states, COMPRESSION);
    state_indexes = malloc(half_len * 2);
    state_indexes[0] = states;
    for j in 1..(half_len * 2) unroll {
        state_indexes[j] = state_indexes[j-1] + VECTOR_LEN;
        poseidon16(state_indexes[j-1], data + j * VECTOR_LEN, state_indexes[j], COMPRESSION);
    }
    return state_indexes[half_len * 2 - 1];
}

fn assert_eq_vec(x, y) inline {
    // x and y are vectorized pointer of len 1 each
    dot_product_ee(x, pointer_to_one_vector, y, 1);
    dot_product_ee(x + 3, pointer_to_one_vector, y + 3, 1);
    return;
}<|MERGE_RESOLUTION|>--- conflicted
+++ resolved
@@ -173,7 +173,6 @@
 
 
 fn merkle_verify(leaf_digest, merkle_path, leaf_position_bits, const height) -> 1 {
-<<<<<<< HEAD
     states = malloc(height * VECTOR_LEN);
     
     // First merkle round
@@ -191,19 +190,6 @@
         match leaf_position_bits[j] {
             0 => { poseidon16(state_indexes[j-1], merkle_path + j * VECTOR_LEN, state_indexes[j], COMPRESSION); }
             1 => { poseidon16(merkle_path + j * VECTOR_LEN, state_indexes[j-1], state_indexes[j], COMPRESSION); }
-=======
-    states = malloc(1 + height);
-    states[0] = leaf_digest;
-    for j in 0..height unroll {
-        var left;
-        var right;
-        if leaf_position_bits[j] == 1 {
-            left = merkle_path + j;
-            right = states[j];
-        } else {
-            left = states[j];
-            right = merkle_path + j;
->>>>>>> 85e887b8
         }
     }
     return state_indexes[height - 1];
