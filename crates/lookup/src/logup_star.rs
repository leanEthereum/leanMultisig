/*
Logup* (Lev Soukhanov)

https://eprint.iacr.org/2025/946.pdf

*/

use multilinear_toolkit::prelude::*;
use utils::ToUsize;

use tracing::{info_span, instrument};
use utils::{FSProver, FSVerifier};

use crate::{
    MIN_VARS_FOR_PACKING,
    quotient_gkr::{prove_gkr_quotient, verify_gkr_quotient},
};

#[derive(Debug, PartialEq)]
pub struct LogupStarStatements<EF> {
    pub on_indexes: Evaluation<EF>,
    pub on_table: Evaluation<EF>,
    pub on_pushforward: Vec<Evaluation<EF>>,
}

#[instrument(skip_all)]
pub fn prove_logup_star<EF>(
    prover_state: &mut FSProver<EF, impl FSChallenger<EF>>,
    table: &MleRef<'_, EF>,
    indexes: &[PF<EF>],
    claimed_value: EF,
    poly_eq_point: &[EF],
    pushforward: &[EF], // already commited
    max_index: Option<usize>,
) -> LogupStarStatements<EF>
where
    EF: ExtensionField<PF<EF>>,
    PF<EF>: PrimeField64,
{
    let table_length = table.unpacked_len();
    let indexes_length = indexes.len();
    let packing = log2_strict_usize(table_length) >= MIN_VARS_FOR_PACKING
        && log2_strict_usize(indexes_length) >= MIN_VARS_FOR_PACKING;
    let mut max_index = max_index.unwrap_or(table_length);
    if packing {
        max_index = max_index.div_ceil(packing_width::<EF>());
    }
    // TODO use max_index
    let _ = max_index;

    let (poly_eq_point_packed, pushforward_packed, table_packed) = info_span!("packing").in_scope(|| {
        (
            MleRef::Extension(poly_eq_point).pack_if(packing),
            MleRef::Extension(pushforward).pack_if(packing),
            table.pack_if(packing),
        )
    });

    let (sc_point, inner_evals, prod) =
        info_span!("logup_star sumcheck", table_length, indexes_length).in_scope(|| {
            let (sc_point, prod, table_folded, pushforward_folded) = run_product_sumcheck(
                &table_packed.by_ref(),
                &pushforward_packed.by_ref(),
                prover_state,
                claimed_value,
                table.n_vars(),
            );
            let inner_evals = vec![
                table_folded.as_extension().unwrap()[0],
                pushforward_folded.as_extension().unwrap()[0],
            ];
            (sc_point, inner_evals, prod)
        });

    let table_eval = inner_evals[0];
    prover_state.add_extension_scalar(table_eval);
    // delayed opening
    let on_table = Evaluation::new(sc_point.clone(), table_eval);

    let pushforwardt_eval = inner_evals[1];
    prover_state.add_extension_scalar(pushforwardt_eval);
    // delayed opening
    let mut on_pushforward = vec![Evaluation::new(sc_point, pushforwardt_eval)];

    // sanity check
    assert_eq!(prod, table_eval * pushforwardt_eval);

    let c = prover_state.sample();

    let c_minus_indexes = indexes
        .par_iter()
        .map(|i| c - PF::<EF>::from_usize(i.to_usize()))
        .collect::<Vec<_>>();
    let c_minus_indexes_packed = MleRef::Extension(&c_minus_indexes).pack_if(packing);

    let (_, claim_point_left, _, eval_c_minus_indexes) = prove_gkr_quotient::<_, 2>(
        prover_state,
        &MleGroupRef::merge(&[&poly_eq_point_packed.by_ref(), &c_minus_indexes_packed.by_ref()]),
    );

    let c_minus_increments = MleRef::Extension(
        &(0..table.unpacked_len())
            .into_par_iter()
            .map(|i| c - PF::<EF>::from_usize(i))
            .collect::<Vec<_>>(),
    );
    let c_minus_increments_packed = c_minus_increments.pack_if(packing);
    let (_, claim_point_right, pushforward_final_eval, _) = prove_gkr_quotient::<_, 2>(
        prover_state,
        &MleGroupRef::merge(&[&pushforward_packed.by_ref(), &c_minus_increments_packed.by_ref()]),
    );

    let on_indexes = Evaluation::new(claim_point_left, c - eval_c_minus_indexes);

    on_pushforward.push(Evaluation::new(claim_point_right, pushforward_final_eval));

    // These statements remained to be proven
    LogupStarStatements {
        on_indexes,
        on_table,
        on_pushforward,
    }
}

pub fn verify_logup_star<EF>(
    verifier_state: &mut FSVerifier<EF, impl FSChallenger<EF>>,
    log_table_len: usize,
    log_indexes_len: usize,
    claims: &[Evaluation<EF>],
    alpha: EF, // batching challenge
) -> Result<LogupStarStatements<EF>, ProofError>
where
    EF: ExtensionField<PF<EF>>,
    PF<EF>: PrimeField64,
{
    let (sum, postponed) = sumcheck_verify(verifier_state, log_table_len, 2).map_err(|_| ProofError::InvalidProof)?;

    if sum != claims.iter().zip(alpha.powers()).map(|(c, a)| c.value * a).sum::<EF>() {
        return Err(ProofError::InvalidProof);
    }

    let table_eval = verifier_state.next_extension_scalar()?;
    let pushforward_eval = verifier_state.next_extension_scalar()?;

    let on_table = Evaluation::new(postponed.point.clone(), table_eval);
    let mut on_pushforward = vec![Evaluation::new(postponed.point, pushforward_eval)];

    if table_eval * pushforward_eval != postponed.value {
        return Err(ProofError::InvalidProof);
    }

    let c = verifier_state.sample();

    let (quotient_left, claim_point_left, claim_num_left, eval_c_minus_indexes) =
        verify_gkr_quotient::<_, 2>(verifier_state, log_indexes_len)?;
    let (quotient_right, claim_point_right, pushforward_final_eval, claim_den_right) =
        verify_gkr_quotient::<_, 2>(verifier_state, log_table_len)?;

    if quotient_left != quotient_right {
        return Err(ProofError::InvalidProof);
    }

    let on_indexes = Evaluation::new(claim_point_left.clone(), c - eval_c_minus_indexes);
    if claim_num_left
        != claims
            .iter()
            .zip(alpha.powers())
            .map(|(claim, a)| claim_point_left.eq_poly_outside(&claim.point) * a)
            .sum::<EF>()
    {
        return Err(ProofError::InvalidProof);
    }

    on_pushforward.push(Evaluation::new(claim_point_right.clone(), pushforward_final_eval));

    let big_endian_mle = claim_point_right
        .iter()
        .rev()
        .enumerate()
        .map(|(i, &p)| p * EF::TWO.exp_u64(i as u64))
        .sum::<EF>();

    if claim_den_right != c - big_endian_mle {
        return Err(ProofError::InvalidProof);
    }

    // these statements remained to be verified
    Ok(LogupStarStatements {
        on_indexes,
        on_table,
        on_pushforward,
    })
}

#[instrument(skip_all)]
pub fn compute_pushforward<F: PrimeField64, EF: ExtensionField<EF>>(
    indexes: &[F],
    table_length: usize,
    poly_eq_point: &[EF],
) -> Vec<EF> {
    assert_eq!(indexes.len(), poly_eq_point.len());
    // TODO there are a lot of fun optimizations here
    let mut pushforward = EF::zero_vec(table_length);
    for (index, value) in indexes.iter().zip(poly_eq_point) {
        let index_usize = index.to_usize();
        pushforward[index_usize] += *value;
    }
    pushforward
}

#[cfg(test)]
mod tests {
    use std::time::Instant;

    use super::*;
    use p3_koala_bear::{KoalaBear, QuinticExtensionFieldKB};
    use rand::{Rng, SeedableRng, rngs::StdRng};
<<<<<<< HEAD
    use utils::{build_challenger, build_verifier_state, init_tracing};
=======
    use utils::{build_prover_state, build_verifier_state, init_tracing};
>>>>>>> 03ec5f91

    type F = KoalaBear;
    type EF = QuinticExtensionFieldKB;

    #[test]
    fn test_logup_star() {
        for log_table_len in [3, 10] {
            for log_indexes_len in 3..10 {
                test_logup_star_helper(log_table_len, log_indexes_len);
            }
        }

        test_logup_star_helper(12, 14);
    }

    fn test_logup_star_helper(log_table_len: usize, log_indexes_len: usize) {
        init_tracing();

        let table_length = 1 << log_table_len;

        let indexes_len = 1 << log_indexes_len;

        let mut rng = StdRng::seed_from_u64(0);

        let table = (0..table_length).map(|_| rng.random()).collect::<Vec<F>>();

        let mut indexes = vec![];
        let mut values = vec![];
        let max_index = table_length * 3 / 4;
        for _ in 0..indexes_len {
            let index = rng.random_range(0..max_index);
            indexes.push(F::from_usize(index));
            values.push(table[index]);
        }

        // Commit to the table
        let commited_table = table.clone(); // Phony commitment for the example
        // commit to the indexes
        let commited_indexes = indexes.clone(); // Phony commitment for the example

        let point = MultilinearPoint((0..log_indexes_len).map(|_| rng.random()).collect::<Vec<EF>>());

        let mut prover_state = build_prover_state(false);
        let eval = values.evaluate(&point);

        let time = std::time::Instant::now();
        let poly_eq_point = info_span!("eval_eq").in_scope(|| eval_eq(&point));
        let pushforward = compute_pushforward(&indexes, table_length, &poly_eq_point);
        let claim = Evaluation::new(point, eval);

        let prover_statements = prove_logup_star(
            &mut prover_state,
            &MleRef::Base(&commited_table),
            &commited_indexes,
            claim.value,
            &poly_eq_point,
            &pushforward,
            Some(max_index),
        );
        println!("Proving logup_star took {} ms", time.elapsed().as_millis());

<<<<<<< HEAD
        let last_prover_state = prover_state.challenger().state();
        let mut verifier_state = build_verifier_state(prover_state);
=======
        let mut verifier_state = build_verifier_state(&prover_state);
>>>>>>> 03ec5f91
        let verifier_statements =
            verify_logup_star(&mut verifier_state, log_table_len, log_indexes_len, &[claim], EF::ONE).unwrap();

        assert_eq!(&verifier_statements, &prover_statements);
        assert_eq!(last_prover_state, verifier_state.challenger().state());

        assert_eq!(
            indexes.evaluate(&verifier_statements.on_indexes.point),
            verifier_statements.on_indexes.value
        );
        assert_eq!(
            table.evaluate(&verifier_statements.on_table.point),
            verifier_statements.on_table.value
        );
        for eval in &verifier_statements.on_pushforward {
            assert_eq!(pushforward.evaluate(&eval.point), eval.value);
        }

        {
            let n_muls = 16;
            let slice = (0..(table_length + indexes_len) / packing_width::<EF>())
                .map(|_| rng.random())
                .collect::<Vec<EFPacking<EF>>>();
            let time = Instant::now();
            let sum = slice
                .par_iter()
                .map(|x| (0..n_muls).map(|_| *x).product::<EFPacking<EF>>())
                .sum::<EFPacking<EF>>();
            assert!(sum != EFPacking::<EF>::ONE);
            println!("Optimal time we can hope for: {} ms", time.elapsed().as_millis());
        }
    }
}<|MERGE_RESOLUTION|>--- conflicted
+++ resolved
@@ -215,11 +215,7 @@
     use super::*;
     use p3_koala_bear::{KoalaBear, QuinticExtensionFieldKB};
     use rand::{Rng, SeedableRng, rngs::StdRng};
-<<<<<<< HEAD
-    use utils::{build_challenger, build_verifier_state, init_tracing};
-=======
     use utils::{build_prover_state, build_verifier_state, init_tracing};
->>>>>>> 03ec5f91
 
     type F = KoalaBear;
     type EF = QuinticExtensionFieldKB;
@@ -281,12 +277,8 @@
         );
         println!("Proving logup_star took {} ms", time.elapsed().as_millis());
 
-<<<<<<< HEAD
         let last_prover_state = prover_state.challenger().state();
         let mut verifier_state = build_verifier_state(prover_state);
-=======
-        let mut verifier_state = build_verifier_state(&prover_state);
->>>>>>> 03ec5f91
         let verifier_statements =
             verify_logup_star(&mut verifier_state, log_table_len, log_indexes_len, &[claim], EF::ONE).unwrap();
 
