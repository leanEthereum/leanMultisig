use p3_field::PrimeCharacteristicRing;
use p3_field::dot_product;
use std::collections::BTreeMap;
use utils::ToUsize;
use utils::get_poseidon16;
use utils::get_poseidon24;
use utils::pretty_integer;
use whir_p3::poly::evals::EvaluationsList;
use whir_p3::poly::multilinear::MultilinearPoint;

use crate::bytecode::*;
use crate::profiler::profiling_report;
use crate::stack_trace::pretty_stack_trace;
use crate::*;
use p3_field::Field;
use p3_symmetric::Permutation;

const STACK_TRACE_INSTRUCTIONS: usize = 5000;

impl MemOrConstant {
    pub fn read_value(&self, memory: &Memory, fp: usize) -> Result<F, RunnerError> {
        match self {
            Self::Constant(c) => Ok(*c),
            Self::MemoryAfterFp { offset } => memory.get(fp + *offset),
        }
    }

    pub fn is_value_unknown(&self, memory: &Memory, fp: usize) -> bool {
        self.read_value(memory, fp).is_err()
    }

    pub const fn memory_address(&self, fp: usize) -> Result<usize, RunnerError> {
        match self {
            Self::Constant(_) => Err(RunnerError::NotAPointer),
            Self::MemoryAfterFp { offset } => Ok(fp + *offset),
        }
    }
}

impl MemOrFp {
    pub fn read_value(&self, memory: &Memory, fp: usize) -> Result<F, RunnerError> {
        match self {
            Self::MemoryAfterFp { offset } => memory.get(fp + *offset),
            Self::Fp => Ok(F::from_usize(fp)),
        }
    }

    pub fn is_value_unknown(&self, memory: &Memory, fp: usize) -> bool {
        self.read_value(memory, fp).is_err()
    }

    pub const fn memory_address(&self, fp: usize) -> Result<usize, RunnerError> {
        match self {
            Self::MemoryAfterFp { offset } => Ok(fp + *offset),
            Self::Fp => Err(RunnerError::NotAPointer),
        }
    }
}

impl MemOrFpOrConstant {
    pub fn read_value(&self, memory: &Memory, fp: usize) -> Result<F, RunnerError> {
        match self {
            Self::MemoryAfterFp { offset } => memory.get(fp + *offset),
            Self::Fp => Ok(F::from_usize(fp)),
            Self::Constant(c) => Ok(*c),
        }
    }

    pub fn is_value_unknown(&self, memory: &Memory, fp: usize) -> bool {
        self.read_value(memory, fp).is_err()
    }

    pub const fn memory_address(&self, fp: usize) -> Result<usize, RunnerError> {
        match self {
<<<<<<< HEAD
            MemOrFpOrConstant::MemoryAfterFp { offset } => Ok(fp + *offset),
            MemOrFpOrConstant::Fp => Err(RunnerError::NotAPointer),
            MemOrFpOrConstant::Constant(_) => Err(RunnerError::NotAPointer),
=======
            Self::MemoryAfterFp { offset } => Ok(fp + *offset),
            Self::Fp => Err(RunnerError::NotAPointer),
            Self::Constant(_) => Err(RunnerError::NotAPointer),
>>>>>>> 2ee75bbc
        }
    }
}

#[derive(Debug, Clone, Default)]
pub(crate) struct ExecutionHistory {
    pub(crate) lines: Vec<LocationInSourceCode>,
    pub(crate) cycles: Vec<usize>, // for each line, how many cycles it took
}

pub fn execute_bytecode(
    bytecode: &Bytecode,
    public_input: &[F],
    private_input: &[F],
    source_code: &str,                            // debug purpose
    function_locations: &BTreeMap<usize, String>, // debug purpose
    profiler: bool,
) -> ExecutionResult {
    let mut std_out = String::new();
    let mut instruction_history = ExecutionHistory::default();
    let first_exec = match execute_bytecode_helper(
        bytecode,
        public_input,
        private_input,
        MAX_MEMORY_SIZE / 2,
        false,
        &mut std_out,
        &mut instruction_history,
        false,
        function_locations,
    ) {
        Ok(first_exec) => first_exec,
        Err(err) => {
            let lines_history = &instruction_history.lines;
            let latest_instructions =
                &lines_history[lines_history.len().saturating_sub(STACK_TRACE_INSTRUCTIONS)..];
            println!(
                "\n{}",
                pretty_stack_trace(source_code, latest_instructions, function_locations)
            );
            if !std_out.is_empty() {
                println!("╔══════════════════════════════════════════════════════════════╗");
                println!("║                         STD-OUT                              ║");
                println!("╚══════════════════════════════════════════════════════════════╝\n");
                print!("{std_out}");
            }
            panic!("Error during bytecode execution: {err}");
        }
    };
    instruction_history = ExecutionHistory::default();
    execute_bytecode_helper(
        bytecode,
        public_input,
        private_input,
        first_exec.no_vec_runtime_memory,
        true,
        &mut String::new(),
        &mut instruction_history,
        profiler,
        function_locations,
    )
    .unwrap()
}

#[derive(Debug)]
pub struct ExecutionResult {
    pub no_vec_runtime_memory: usize,
    pub public_memory_size: usize,
    pub memory: Memory,
    pub pcs: Vec<usize>,
    pub fps: Vec<usize>,
}

pub fn build_public_memory(public_input: &[F]) -> Vec<F> {
    // padded to a power of two
    let public_memory_len = (PUBLIC_INPUT_START + public_input.len()).next_power_of_two();
    let mut public_memory = F::zero_vec(public_memory_len);
    public_memory[PUBLIC_INPUT_START..][..public_input.len()].copy_from_slice(public_input);

    // "zero" vector
    for i in ZERO_VEC_PTR * VECTOR_LEN..(ZERO_VEC_PTR + 2) * VECTOR_LEN {
        public_memory[i] = F::ZERO;
    }

    // "one" vector
    public_memory[ONE_VEC_PTR * VECTOR_LEN] = F::ONE;
    for i in ONE_VEC_PTR * VECTOR_LEN + 1..(ONE_VEC_PTR + 1) * VECTOR_LEN {
        public_memory[i] = F::ZERO;
    }

    public_memory
        [POSEIDON_16_NULL_HASH_PTR * VECTOR_LEN..(POSEIDON_16_NULL_HASH_PTR + 2) * VECTOR_LEN]
        .copy_from_slice(&get_poseidon16().permute([F::ZERO; 16]));
    public_memory
        [POSEIDON_24_NULL_HASH_PTR * VECTOR_LEN..(POSEIDON_24_NULL_HASH_PTR + 1) * VECTOR_LEN]
        .copy_from_slice(&get_poseidon24().permute([F::ZERO; 24])[16..]);
    public_memory
}

fn execute_bytecode_helper(
    bytecode: &Bytecode,
    public_input: &[F],
    private_input: &[F],
    no_vec_runtime_memory: usize,
    final_execution: bool,
    std_out: &mut String,
    instruction_history: &mut ExecutionHistory,
    profiler: bool,
    function_locations: &BTreeMap<usize, String>,
) -> Result<ExecutionResult, RunnerError> {
    let poseidon_16 = get_poseidon16(); // TODO avoid rebuilding each time
    let poseidon_24 = get_poseidon24();

    // set public memory
    let mut memory = Memory::new(build_public_memory(public_input));

    let public_memory_size = (PUBLIC_INPUT_START + public_input.len()).next_power_of_two();
    let mut fp = public_memory_size;

    for (i, value) in private_input.iter().enumerate() {
        memory.set(fp + i, *value)?;
    }
    fp += private_input.len();
    fp = fp.next_multiple_of(DIMENSION);

    let initial_ap = fp + bytecode.starting_frame_memory;
    let initial_ap_vec =
        (initial_ap + no_vec_runtime_memory).next_multiple_of(DIMENSION) / DIMENSION;

    let mut pc = 0;
    let mut ap = initial_ap;
    let mut ap_vec = initial_ap_vec;

    let mut poseidon16_calls = 0;
    let mut poseidon24_calls = 0;
    let mut dot_product_ext_ext_calls = 0;
    let mut multilinear_eval_calls = 0;
    let mut cpu_cycles = 0;

    let mut last_checkpoint_cpu_cycles = 0;
    let mut checkpoint_ap = initial_ap;
    let mut checkpoint_ap_vec = ap_vec;

    let mut pcs = Vec::new();
    let mut fps = Vec::new();

    let mut add_counts = 0;
    let mut mul_counts = 0;
    let mut deref_counts = 0;
    let mut jump_counts = 0;

    let mut counter_hint = 0;
    let mut cpu_cycles_before_new_line = 0;

    while pc != bytecode.ending_pc {
        if pc >= bytecode.instructions.len() {
            return Err(RunnerError::PCOutOfBounds);
        }

        pcs.push(pc);
        fps.push(fp);

        cpu_cycles += 1;
        cpu_cycles_before_new_line += 1;

        for hint in bytecode.hints.get(&pc).unwrap_or(&vec![]) {
            match hint {
                Hint::RequestMemory {
                    offset,
                    size,
                    vectorized,
                } => {
                    let size = size.read_value(&memory, fp)?.to_usize();

                    if *vectorized {
                        // find the next multiple of VECTOR_LEN
                        memory.set(fp + *offset, F::from_usize(ap_vec))?;
                        ap_vec += size;
                    } else {
                        memory.set(fp + *offset, F::from_usize(ap))?;
                        ap += size;
                    }
                    // does not increase PC
                }
                Hint::DecomposeBits {
                    res_offset,
                    to_decompose,
                } => {
                    let values_to_decompose = to_decompose
                        .iter()
                        .map(|v| Ok(v.read_value(&memory, fp)?.to_usize()))
                        .collect::<Result<Vec<_>, _>>()?;
                    let mut memory_index = fp + *res_offset;
                    for &value in &values_to_decompose {
                        for i in 0..F::bits() {
                            let bit = if value & (1 << i) != 0 {
                                F::ONE
                            } else {
                                F::ZERO
                            };
                            memory.set(memory_index, bit)?;
                            memory_index += 1;
                        }
                    }
                }
                Hint::CounterHint { res_offset } => {
                    memory.set(fp + *res_offset, F::from_usize(counter_hint))?;
                    counter_hint += 1;
                }
                Hint::Inverse { arg, res_offset } => {
                    let value = arg.read_value(&memory, fp)?;
                    let result = value.try_inverse().unwrap_or(F::ZERO);
                    memory.set(fp + *res_offset, result)?;
                }
                Hint::Print { line_info, content } => {
                    let values = content
                        .iter()
                        .map(|value| Ok(value.read_value(&memory, fp)?.to_string()))
                        .collect::<Result<Vec<_>, _>>()?;
                    // Logs for performance analysis:
                    if values[0] == "123456789" {
                        if values.len() == 1 {
                            *std_out += "[CHECKPOINT]\n";
                        } else {
                            assert_eq!(values.len(), 2);
                            let new_no_vec_memory = ap - checkpoint_ap;
                            let new_vec_memory = (ap_vec - checkpoint_ap_vec) * DIMENSION;
                            *std_out += &format!(
                                "[CHECKPOINT {}] new CPU cycles: {}, new runtime memory: {} ({:.1}% vec)\n",
                                values[1],
                                pretty_integer(cpu_cycles - last_checkpoint_cpu_cycles),
                                pretty_integer(new_no_vec_memory + new_vec_memory),
                                new_vec_memory as f64 / (new_no_vec_memory + new_vec_memory) as f64
                                    * 100.0
                            );
                        }

                        last_checkpoint_cpu_cycles = cpu_cycles;
                        checkpoint_ap = ap;
                        checkpoint_ap_vec = ap_vec;
                        continue;
                    }

                    let line_info = line_info.replace(';', "");
                    *std_out += &format!("\"{}\" -> {}\n", line_info, values.join(", "));
                    // does not increase PC
                }
                Hint::LocationReport { location } => {
                    instruction_history.lines.push(*location);
                    instruction_history.cycles.push(cpu_cycles_before_new_line);
                    cpu_cycles_before_new_line = 0;
                }
            }
        }

        let instruction = &bytecode.instructions[pc];
        match instruction {
            Instruction::Computation {
                operation,
                arg_a,
                arg_c,
                res,
            } => {
                if res.is_value_unknown(&memory, fp) {
                    let memory_address_res = res.memory_address(fp)?;
                    let a_value = arg_a.read_value(&memory, fp)?;
                    let b_value = arg_c.read_value(&memory, fp)?;
                    let res_value = operation.compute(a_value, b_value);
                    memory.set(memory_address_res, res_value)?;
                } else if arg_a.is_value_unknown(&memory, fp) {
                    let memory_address_a = arg_a.memory_address(fp)?;
                    let res_value = res.read_value(&memory, fp)?;
                    let b_value = arg_c.read_value(&memory, fp)?;
                    let a_value = operation
                        .inverse_compute(res_value, b_value)
                        .ok_or(RunnerError::DivByZero)?;
                    memory.set(memory_address_a, a_value)?;
                } else if arg_c.is_value_unknown(&memory, fp) {
                    let memory_address_b = arg_c.memory_address(fp)?;
                    let res_value = res.read_value(&memory, fp)?;
                    let a_value = arg_a.read_value(&memory, fp)?;
                    let b_value = operation
                        .inverse_compute(res_value, a_value)
                        .ok_or(RunnerError::DivByZero)?;
                    memory.set(memory_address_b, b_value)?;
                } else {
                    let a_value = arg_a.read_value(&memory, fp)?;
                    let b_value = arg_c.read_value(&memory, fp)?;
                    let res_value = res.read_value(&memory, fp)?;
                    let computed_value = operation.compute(a_value, b_value);
                    if res_value != computed_value {
                        return Err(RunnerError::NotEqual(computed_value, res_value));
                    }
                }

                match operation {
                    Operation::Add => add_counts += 1,
                    Operation::Mul => mul_counts += 1,
                }

                pc += 1;
            }
            Instruction::Deref {
                shift_0,
                shift_1,
                res,
            } => {
                if res.is_value_unknown(&memory, fp) {
                    let memory_address_res = res.memory_address(fp)?;
                    let ptr = memory.get(fp + shift_0)?;
                    let value = memory.get(ptr.to_usize() + shift_1)?;
                    memory.set(memory_address_res, value)?;
                } else {
                    let value = res.read_value(&memory, fp)?;
                    let ptr = memory.get(fp + shift_0)?;
                    memory.set(ptr.to_usize() + shift_1, value)?;
                }

                deref_counts += 1;
                pc += 1;
            }
            Instruction::Jump {
                condition,
                dest,
                updated_fp,
            } => {
                let condition_value = condition.read_value(&memory, fp)?;
                assert!([F::ZERO, F::ONE].contains(&condition_value),);
                if condition_value == F::ZERO {
                    pc += 1;
                } else {
                    pc = dest.read_value(&memory, fp)?.to_usize();
                    fp = updated_fp.read_value(&memory, fp)?.to_usize();
                }

                jump_counts += 1;
            }
            Instruction::Poseidon2_16 { arg_a, arg_b, res } => {
                poseidon16_calls += 1;

                let a_value = arg_a.read_value(&memory, fp)?;
                let b_value = arg_b.read_value(&memory, fp)?;
                let res_value = res.read_value(&memory, fp)?;

                let arg0 = memory.get_vector(a_value.to_usize())?;
                let arg1 = memory.get_vector(b_value.to_usize())?;

                let mut input = [F::ZERO; VECTOR_LEN * 2];
                input[..VECTOR_LEN].copy_from_slice(&arg0);
                input[VECTOR_LEN..].copy_from_slice(&arg1);

                poseidon_16.permute_mut(&mut input);

                let res0: [F; VECTOR_LEN] = input[..VECTOR_LEN].try_into().unwrap();
                let res1: [F; VECTOR_LEN] = input[VECTOR_LEN..].try_into().unwrap();

                memory.set_vector(res_value.to_usize(), res0)?;
                memory.set_vector(1 + res_value.to_usize(), res1)?;

                pc += 1;
            }
            Instruction::Poseidon2_24 { arg_a, arg_b, res } => {
                poseidon24_calls += 1;

                let a_value = arg_a.read_value(&memory, fp)?;
                let b_value = arg_b.read_value(&memory, fp)?;
                let res_value = res.read_value(&memory, fp)?;

                let arg0 = memory.get_vector(a_value.to_usize())?;
                let arg1 = memory.get_vector(1 + a_value.to_usize())?;
                let arg2 = memory.get_vector(b_value.to_usize())?;

                let mut input = [F::ZERO; VECTOR_LEN * 3];
                input[..VECTOR_LEN].copy_from_slice(&arg0);
                input[VECTOR_LEN..2 * VECTOR_LEN].copy_from_slice(&arg1);
                input[2 * VECTOR_LEN..].copy_from_slice(&arg2);

                poseidon_24.permute_mut(&mut input);

                let res: [F; VECTOR_LEN] = input[2 * VECTOR_LEN..].try_into().unwrap();

                memory.set_vector(res_value.to_usize(), res)?;

                pc += 1;
            }
            Instruction::DotProductExtensionExtension {
                arg0,
                arg1,
                res,
                size,
            } => {
                dot_product_ext_ext_calls += 1;

                let ptr_arg_0 = arg0.read_value(&memory, fp)?.to_usize();
                let ptr_arg_1 = arg1.read_value(&memory, fp)?.to_usize();
                let ptr_res = res.read_value(&memory, fp)?.to_usize();

                let slice_0 = memory.get_continuous_slice_of_ef_elements(ptr_arg_0, *size)?;
                let slice_1 = memory.get_continuous_slice_of_ef_elements(ptr_arg_1, *size)?;

                let dot_product = dot_product::<EF, _, _>(slice_0.into_iter(), slice_1.into_iter());
                memory.set_ef_element(ptr_res, dot_product)?;

                pc += 1;
            }
            Instruction::MultilinearEval {
                coeffs,
                point,
                res,
                n_vars,
            } => {
                multilinear_eval_calls += 1;

                let ptr_coeffs = coeffs.read_value(&memory, fp)?.to_usize();
                let ptr_point = point.read_value(&memory, fp)?.to_usize();
                let ptr_res = res.read_value(&memory, fp)?.to_usize();
                let slice_coeffs = (ptr_coeffs << *n_vars..(1 + ptr_coeffs) << *n_vars)
                    .map(|i| memory.get(i))
                    .collect::<Result<Vec<F>, _>>()?;
                let point = (0..*n_vars)
                    .map(|i| memory.get_ef_element(ptr_point + i * DIMENSION))
                    .collect::<Result<Vec<EF>, _>>()?;

                let eval = slice_coeffs.evaluate(&MultilinearPoint(point));
                memory.set_ef_element(ptr_res, eval)?;

                pc += 1;
            }
        }
    }

    debug_assert_eq!(pc, bytecode.ending_pc);
    pcs.push(pc);
    fps.push(fp);

    if final_execution {
        if profiler {
            let report = profiling_report(instruction_history, function_locations);
            println!("\n{report}");
        }
        if !std_out.is_empty() {
            println!("╔═════════════════════════════════════════════════════════════════════════╗");
            println!("║                                STD-OUT                                  ║");
            println!("╚═════════════════════════════════════════════════════════════════════════╝");
            print!("\n{std_out}");
            println!(
                "──────────────────────────────────────────────────────────────────────────\n"
            );
        }

        println!("╔═════════════════════════════════════════════════════════════════════════╗");
        println!("║                                 STATS                                   ║");
        println!("╚═════════════════════════════════════════════════════════════════════════╝\n");

        println!("CYCLES: {}", pretty_integer(cpu_cycles));
        println!("MEMORY: {}", pretty_integer(memory.0.len()));
        println!();

        let runtime_memory_size = memory.0.len() - (PUBLIC_INPUT_START + public_input.len());
        println!(
            "Bytecode size: {}",
            pretty_integer(bytecode.instructions.len())
        );
        println!("Public input size: {}", pretty_integer(public_input.len()));
        println!(
            "Private input size: {}",
            pretty_integer(private_input.len())
        );
        println!(
            "Runtime memory: {} ({:.2}% vec)",
            pretty_integer(runtime_memory_size),
            (DIMENSION * (ap_vec - initial_ap_vec)) as f64 / runtime_memory_size as f64 * 100.0
        );
        let used_memory_cells = memory
            .0
            .iter()
            .skip(PUBLIC_INPUT_START + public_input.len())
            .filter(|&&x| x.is_some())
            .count();
        println!(
            "Memory usage: {:.1}%",
            used_memory_cells as f64 / runtime_memory_size as f64 * 100.0
        );

        println!();

        if poseidon16_calls + poseidon24_calls > 0 {
            println!(
                "Poseidon2_16 calls: {}, Poseidon2_24 calls: {} (1 poseidon per {} instructions)",
                pretty_integer(poseidon16_calls),
                pretty_integer(poseidon24_calls),
                cpu_cycles / (poseidon16_calls + poseidon24_calls)
            );
        }
        if dot_product_ext_ext_calls > 0 {
            println!(
                "DotProduct calls: {}",
                pretty_integer(dot_product_ext_ext_calls)
            );
        }
        if multilinear_eval_calls > 0 {
            println!(
                "MultilinearEval calls: {}",
                pretty_integer(multilinear_eval_calls)
            );
        }

        if false {
            println!("Low level instruction counts:");
            println!(
                "COMPUTE: {} ({} ADD, {} MUL)",
                add_counts + mul_counts,
                add_counts,
                mul_counts
            );
            println!("DEREF: {deref_counts}");
            println!("JUMP: {jump_counts}");
        }

        println!("──────────────────────────────────────────────────────────────────────────\n");
    }

    let no_vec_runtime_memory = ap - initial_ap;
    Ok(ExecutionResult {
        no_vec_runtime_memory,
        public_memory_size,
        memory,
        pcs,
        fps,
    })
}<|MERGE_RESOLUTION|>--- conflicted
+++ resolved
@@ -72,15 +72,9 @@
 
     pub const fn memory_address(&self, fp: usize) -> Result<usize, RunnerError> {
         match self {
-<<<<<<< HEAD
-            MemOrFpOrConstant::MemoryAfterFp { offset } => Ok(fp + *offset),
-            MemOrFpOrConstant::Fp => Err(RunnerError::NotAPointer),
-            MemOrFpOrConstant::Constant(_) => Err(RunnerError::NotAPointer),
-=======
             Self::MemoryAfterFp { offset } => Ok(fp + *offset),
             Self::Fp => Err(RunnerError::NotAPointer),
             Self::Constant(_) => Err(RunnerError::NotAPointer),
->>>>>>> 2ee75bbc
         }
     }
 }
