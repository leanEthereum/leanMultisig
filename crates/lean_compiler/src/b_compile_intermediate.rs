use crate::{F, a_simplify_lang::*, ir::*, lang::*, precompiles::*};
use lean_vm::*;
<<<<<<< HEAD
use p3_field::{Field, PrimeCharacteristicRing};
=======
use multilinear_toolkit::prelude::*;
>>>>>>> bfde85ad
use std::{
    borrow::Borrow,
    collections::{BTreeMap, BTreeSet},
};
use utils::ToUsize;

#[derive(Default)]
struct Compiler {
    bytecode: BTreeMap<Label, Vec<IntermediateInstruction>>,
    match_blocks: Vec<MatchBlock>,
    if_counter: usize,
    call_counter: usize,
    func_name: String,
    var_positions: BTreeMap<Var, usize>, // var -> memory offset from fp
    args_count: usize,
    stack_size: usize,
    const_mallocs: BTreeMap<ConstMallocLabel, usize>, // const_malloc_label -> start = memory offset from fp
}

impl Compiler {
    fn get_offset(&self, var: &VarOrConstMallocAccess) -> ConstExpression {
        match var {
            VarOrConstMallocAccess::Var(var) => (*self
                .var_positions
                .get(var)
                .unwrap_or_else(|| panic!("Variable {var} not in scope")))
            .into(),
            VarOrConstMallocAccess::ConstMallocAccess {
                malloc_label,
                offset,
            } => ConstExpression::Binary {
                left: Box::new(
                    self.const_mallocs
                        .get(malloc_label)
                        .copied()
                        .unwrap_or_else(|| panic!("Const malloc {malloc_label} not in scope"))
                        .into(),
                ),
                operation: HighLevelOperation::Add,
                right: Box::new(offset.clone()),
            },
        }
    }
}

impl SimpleExpr {
    fn to_mem_after_fp_or_constant(&self, compiler: &Compiler) -> IntermediaryMemOrFpOrConstant {
        match self {
            Self::Var(var) => IntermediaryMemOrFpOrConstant::MemoryAfterFp {
                offset: compiler.get_offset(&var.clone().into()),
            },
            Self::Constant(c) => IntermediaryMemOrFpOrConstant::Constant(c.clone()),
            Self::ConstMallocAccess {
                malloc_label,
                offset,
            } => IntermediaryMemOrFpOrConstant::MemoryAfterFp {
                offset: compiler.get_offset(&VarOrConstMallocAccess::ConstMallocAccess {
                    malloc_label: *malloc_label,
                    offset: offset.clone(),
                }),
            },
        }
    }
}

impl IntermediateValue {
    fn from_simple_expr(expr: &SimpleExpr, compiler: &Compiler) -> Self {
        match expr {
            SimpleExpr::Var(var) => Self::MemoryAfterFp {
                offset: compiler.get_offset(&var.clone().into()),
            },
            SimpleExpr::Constant(c) => Self::Constant(c.clone()),
            SimpleExpr::ConstMallocAccess {
                malloc_label,
                offset,
            } => Self::MemoryAfterFp {
                offset: ConstExpression::Binary {
                    left: Box::new(
                        compiler
                            .const_mallocs
                            .get(malloc_label)
                            .copied()
                            .unwrap_or_else(|| panic!("Const malloc {malloc_label} not in scope"))
                            .into(),
                    ),
                    operation: HighLevelOperation::Add,
                    right: Box::new(offset.clone()),
                },
            },
        }
    }

    fn from_var_or_const_malloc_access(
        var_or_const: &VarOrConstMallocAccess,
        compiler: &Compiler,
    ) -> Self {
        Self::from_simple_expr(&var_or_const.clone().into(), compiler)
    }
}

pub fn compile_to_intermediate_bytecode(
    simple_program: SimpleProgram,
) -> Result<IntermediateBytecode, String> {
    let mut compiler = Compiler::default();
    let mut memory_sizes = BTreeMap::new();

    for function in simple_program.functions.values() {
        let instructions = compile_function(function, &mut compiler)?;
        compiler
            .bytecode
            .insert(Label::function(&function.name), instructions);
        memory_sizes.insert(function.name.clone(), compiler.stack_size);
    }

    Ok(IntermediateBytecode {
        bytecode: compiler.bytecode,
        match_blocks: compiler.match_blocks,
        memory_size_per_function: memory_sizes,
    })
}

fn compile_function(
    function: &SimpleFunction,
    compiler: &mut Compiler,
) -> Result<Vec<IntermediateInstruction>, String> {
    let mut internal_vars = find_internal_vars(&function.instructions);

    internal_vars.retain(|var| !function.arguments.contains(var));

    // memory layout: pc, fp, args, return_vars, internal_vars
    let mut stack_pos = 2; // Reserve space for pc and fp
    let mut var_positions = BTreeMap::new();

    for (i, var) in function.arguments.iter().enumerate() {
        var_positions.insert(var.clone(), stack_pos + i);
    }
    stack_pos += function.arguments.len();

    stack_pos += function.n_returned_vars;

    for (i, var) in internal_vars.iter().enumerate() {
        var_positions.insert(var.clone(), stack_pos + i);
    }
    stack_pos += internal_vars.len();

    compiler.func_name = function.name.clone();
    compiler.var_positions = var_positions;
    compiler.stack_size = stack_pos;
    compiler.args_count = function.arguments.len();

    let mut declared_vars: BTreeSet<Var> = function.arguments.iter().cloned().collect();
    compile_lines(
        &Label::function(function.name.clone()),
        &function.instructions,
        compiler,
        None,
        &mut declared_vars,
    )
}

fn compile_lines(
    function_name: &Label,
    lines: &[SimpleLine],
    compiler: &mut Compiler,
    final_jump: Option<Label>,
    declared_vars: &mut BTreeSet<Var>,
) -> Result<Vec<IntermediateInstruction>, String> {
    let mut instructions = Vec::new();

    for (i, line) in lines.iter().enumerate() {
        match line {
            SimpleLine::Assignment {
                var,
                operation,
                arg0,
                arg1,
            } => {
                instructions.push(IntermediateInstruction::computation(
                    *operation,
                    IntermediateValue::from_simple_expr(arg0, compiler),
                    IntermediateValue::from_simple_expr(arg1, compiler),
                    IntermediateValue::from_var_or_const_malloc_access(var, compiler),
                ));

                mark_vars_as_declared(&[arg0, arg1], declared_vars);
                if let VarOrConstMallocAccess::Var(var) = var {
                    declared_vars.insert(var.clone());
                }
            }

            SimpleLine::TestZero {
                operation,
                arg0,
                arg1,
            } => {
                instructions.push(IntermediateInstruction::computation(
                    *operation,
                    IntermediateValue::from_simple_expr(arg0, compiler),
                    IntermediateValue::from_simple_expr(arg1, compiler),
                    IntermediateValue::Constant(0.into()),
                ));

                mark_vars_as_declared(&[arg0, arg1], declared_vars);
            }

            SimpleLine::Match { value, arms } => {
                let match_index = compiler.match_blocks.len();
                let end_label = Label::match_end(match_index);

                let value_simplified = IntermediateValue::from_simple_expr(value, compiler);

                let mut compiled_arms = vec![];
                let original_stack_size = compiler.stack_size;
                let mut new_stack_size = original_stack_size;
                for (i, arm) in arms.iter().enumerate() {
                    let mut arm_declared_vars = declared_vars.clone();
                    compiler.stack_size = original_stack_size;
                    let arm_instructions = compile_lines(
                        function_name,
                        arm,
                        compiler,
                        Some(end_label.clone()),
                        &mut arm_declared_vars,
                    )?;
                    compiled_arms.push(arm_instructions);
                    new_stack_size = compiler.stack_size.max(new_stack_size);
                    *declared_vars = if i == 0 {
                        arm_declared_vars
                    } else {
                        declared_vars
                            .intersection(&arm_declared_vars)
                            .cloned()
                            .collect()
                    };
                }
                compiler.stack_size = new_stack_size;
                compiler.match_blocks.push(MatchBlock {
                    function_name: function_name.clone(),
                    match_cases: compiled_arms,
                });

                let value_scaled_offset = IntermediateValue::MemoryAfterFp {
                    offset: compiler.stack_size.into(),
                };
                compiler.stack_size += 1;
                instructions.push(IntermediateInstruction::Computation {
                    operation: Operation::Mul,
                    arg_a: value_simplified,
                    arg_c: ConstExpression::Value(ConstantValue::MatchBlockSize { match_index })
                        .into(),
                    res: value_scaled_offset.clone(),
                });

                let jump_dest_offset = IntermediateValue::MemoryAfterFp {
                    offset: compiler.stack_size.into(),
                };
                compiler.stack_size += 1;
                instructions.push(IntermediateInstruction::Computation {
                    operation: Operation::Add,
                    arg_a: value_scaled_offset,
                    arg_c: ConstExpression::Value(ConstantValue::MatchFirstBlockStart {
                        match_index,
                    })
                    .into(),
                    res: jump_dest_offset.clone(),
                });
                instructions.push(IntermediateInstruction::Jump {
                    dest: jump_dest_offset,
                    updated_fp: None,
                });

                let remaining = compile_lines(
                    function_name,
                    &lines[i + 1..],
                    compiler,
                    final_jump,
                    declared_vars,
                )?;
                compiler.bytecode.insert(end_label, remaining);

                return Ok(instructions);
            }

            SimpleLine::IfNotZero {
                condition,
                then_branch,
                else_branch,
                line_number,
            } => {
                validate_vars_declared(&[condition], declared_vars)?;

                let if_id = compiler.if_counter;
                compiler.if_counter += 1;

                let (if_label, else_label, end_label) = (
                    Label::if_label(if_id, *line_number),
                    Label::else_label(if_id, *line_number),
                    Label::if_else_end(if_id, *line_number),
                );

                // c: condition
                let condition_simplified = IntermediateValue::from_simple_expr(condition, compiler);

                // 1/c (or 0 if c is zero)
                let condition_inverse_offset = compiler.stack_size;
                compiler.stack_size += 1;
                instructions.push(IntermediateInstruction::Inverse {
                    arg: condition_simplified.clone(),
                    res_offset: condition_inverse_offset,
                });

                // c x 1/c
                let product_offset = compiler.stack_size;
                compiler.stack_size += 1;
                instructions.push(IntermediateInstruction::Computation {
                    operation: Operation::Mul,
                    arg_a: condition_simplified.clone(),
                    arg_c: IntermediateValue::MemoryAfterFp {
                        offset: condition_inverse_offset.into(),
                    },
                    res: IntermediateValue::MemoryAfterFp {
                        offset: product_offset.into(),
                    },
                });

                // 1 - (c x 1/c)
                let one_minus_product_offset = compiler.stack_size;
                compiler.stack_size += 1;
                instructions.push(IntermediateInstruction::Computation {
                    operation: Operation::Add,
                    arg_a: IntermediateValue::MemoryAfterFp {
                        offset: one_minus_product_offset.into(),
                    },
                    arg_c: IntermediateValue::MemoryAfterFp {
                        offset: product_offset.into(),
                    },
                    res: ConstExpression::one().into(),
                });

                // c x (1 - (c x 1/c)) = 0
                instructions.push(IntermediateInstruction::Computation {
                    operation: Operation::Mul,
                    arg_a: IntermediateValue::MemoryAfterFp {
                        offset: one_minus_product_offset.into(),
                    },
                    arg_c: condition_simplified,
                    res: ConstExpression::zero().into(),
                });

                instructions.push(IntermediateInstruction::JumpIfNotZero {
                    condition: IntermediateValue::MemoryAfterFp {
                        offset: product_offset.into(),
                    }, // c x 1/c
                    dest: IntermediateValue::label(if_label.clone()),
                    updated_fp: None,
                });
                instructions.push(IntermediateInstruction::Jump {
                    dest: IntermediateValue::label(else_label.clone()),
                    updated_fp: None,
                });

                let original_stack = compiler.stack_size;

                let mut then_declared_vars = declared_vars.clone();
                let then_instructions = compile_lines(
                    function_name,
                    then_branch,
                    compiler,
                    Some(end_label.clone()),
                    &mut then_declared_vars,
                )?;
                let then_stack = compiler.stack_size;

                compiler.stack_size = original_stack;
                let mut else_declared_vars = declared_vars.clone();
                let else_instructions = compile_lines(
                    function_name,
                    else_branch,
                    compiler,
                    Some(end_label.clone()),
                    &mut else_declared_vars,
                )?;
                let else_stack = compiler.stack_size;

                compiler.stack_size = then_stack.max(else_stack);
                *declared_vars = then_declared_vars
                    .intersection(&else_declared_vars)
                    .cloned()
                    .collect();

                compiler.bytecode.insert(if_label, then_instructions);
                compiler.bytecode.insert(else_label, else_instructions);

                let remaining = compile_lines(
                    function_name,
                    &lines[i + 1..],
                    compiler,
                    final_jump,
                    declared_vars,
                )?;
                compiler.bytecode.insert(end_label, remaining);

                return Ok(instructions);
            }

            SimpleLine::RawAccess { res, index, shift } => {
                validate_vars_declared(&[index], declared_vars)?;
                if let SimpleExpr::Var(var) = res {
                    declared_vars.insert(var.clone());
                }
                let shift_0 = match index {
                    SimpleExpr::Constant(c) => c.clone(),
                    _ => compiler.get_offset(&index.clone().try_into().unwrap()),
                };
                instructions.push(IntermediateInstruction::Deref {
                    shift_0,
                    shift_1: shift.clone(),
                    res: res.to_mem_after_fp_or_constant(compiler),
                    for_range_check: false,
                });
            }

            SimpleLine::FunctionCall {
                function_name: callee_function_name,
                args,
                return_data,
                line_number,
            } => {
                let call_id = compiler.call_counter;
                compiler.call_counter += 1;
                let return_label = Label::return_from_call(call_id, *line_number);

                let new_fp_pos = compiler.stack_size;
                compiler.stack_size += 1;

                instructions.extend(setup_function_call(
                    callee_function_name,
                    args,
                    new_fp_pos,
                    &return_label,
                    compiler,
                )?);

                validate_vars_declared(args, declared_vars)?;
                declared_vars.extend(return_data.iter().cloned());

                let after_call = {
                    let mut instructions = Vec::new();

                    // Copy return values
                    for (i, ret_var) in return_data.iter().enumerate() {
                        instructions.push(IntermediateInstruction::Deref {
                            shift_0: new_fp_pos.into(),
                            shift_1: (2 + args.len() + i).into(),
                            res: IntermediaryMemOrFpOrConstant::MemoryAfterFp {
                                offset: compiler.get_offset(&ret_var.clone().into()),
                            },
                            for_range_check: false,
                        });
                    }

                    instructions.extend(compile_lines(
                        function_name,
                        &lines[i + 1..],
                        compiler,
                        final_jump,
                        declared_vars,
                    )?);

                    instructions
                };

                compiler.bytecode.insert(return_label, after_call);

                return Ok(instructions);
            }

            SimpleLine::Precompile {
                precompile:
                    Precompile {
                        name: PrecompileName::Poseidon16,
                        ..
                    },
                args,
            } => {
                compile_poseidon(&mut instructions, args, compiler, true)?;
            }

            SimpleLine::Precompile {
                precompile:
                    Precompile {
                        name: PrecompileName::Poseidon24,
                        ..
                    },
                args,
            } => {
                compile_poseidon(&mut instructions, args, compiler, false)?;
            }
            SimpleLine::Precompile {
                precompile:
                    Precompile {
                        name: PrecompileName::DotProduct,
                        ..
                    },
                args,
                ..
            } => {
                instructions.push(IntermediateInstruction::DotProduct {
                    arg0: IntermediateValue::from_simple_expr(&args[0], compiler),
                    arg1: IntermediateValue::from_simple_expr(&args[1], compiler),
                    res: IntermediateValue::from_simple_expr(&args[2], compiler),
                    size: args[3].as_constant().unwrap(),
                });
            }
            SimpleLine::Precompile {
                precompile:
                    Precompile {
                        name: PrecompileName::MultilinearEval,
                        ..
                    },
                args,
                ..
            } => {
                instructions.push(IntermediateInstruction::MultilinearEval {
                    coeffs: IntermediateValue::from_simple_expr(&args[0], compiler),
                    point: IntermediateValue::from_simple_expr(&args[1], compiler),
                    res: IntermediateValue::from_simple_expr(&args[2], compiler),
                    n_vars: args[3].as_constant().unwrap(),
                });
            }

            SimpleLine::FunctionRet { return_data } => {
                if compiler.func_name == "main" {
                    // pc -> ending_pc, fp -> 0
                    let zero_value_offset = IntermediateValue::MemoryAfterFp {
                        offset: compiler.stack_size.into(),
                    };
                    compiler.stack_size += 1;
                    instructions.push(IntermediateInstruction::Computation {
                        operation: Operation::Add,
                        arg_a: IntermediateValue::Constant(0.into()),
                        arg_c: IntermediateValue::Constant(0.into()),
                        res: zero_value_offset.clone(),
                    });
                    instructions.push(IntermediateInstruction::Jump {
                        dest: IntermediateValue::label(Label::EndProgram),
                        updated_fp: Some(zero_value_offset),
                    });
                } else {
                    compile_function_ret(&mut instructions, return_data, compiler);
                }
            }
            SimpleLine::Panic => instructions.push(IntermediateInstruction::Panic),
            SimpleLine::HintMAlloc {
                var,
                size,
                vectorized,
                vectorized_len,
            } => {
                declared_vars.insert(var.clone());
                instructions.push(IntermediateInstruction::RequestMemory {
                    offset: compiler.get_offset(&var.clone().into()),
                    size: IntermediateValue::from_simple_expr(size, compiler),
                    vectorized: *vectorized,
                    vectorized_len: IntermediateValue::from_simple_expr(vectorized_len, compiler),
                });
            }
            SimpleLine::ConstMalloc { var, size, label } => {
                let size = size.naive_eval().unwrap().to_usize(); // TODO not very good;
                handle_const_malloc(declared_vars, &mut instructions, compiler, var, size, label);
            }
            SimpleLine::DecomposeBits {
                var,
                to_decompose,
                label,
            } => {
                instructions.push(IntermediateInstruction::DecomposeBits {
                    res_offset: compiler.stack_size,
                    to_decompose: to_decompose
                        .iter()
                        .map(|expr| IntermediateValue::from_simple_expr(expr, compiler))
                        .collect(),
                });

                handle_const_malloc(
                    declared_vars,
                    &mut instructions,
                    compiler,
                    var,
                    F::bits() * to_decompose.len(),
                    label,
                );
            }
            SimpleLine::DecomposeCustom {
                var,
                to_decompose,
                label,
            } => {
                instructions.push(IntermediateInstruction::DecomposeCustom {
                    res_offset: compiler.stack_size,
                    to_decompose: to_decompose
                        .iter()
                        .map(|expr| IntermediateValue::from_simple_expr(expr, compiler))
                        .collect(),
                });

                handle_const_malloc(
                    declared_vars,
                    &mut instructions,
                    compiler,
                    var,
                    F::bits() * to_decompose.len(),
                    label,
                );
            }
            SimpleLine::CounterHint { var } => {
                declared_vars.insert(var.clone());
                instructions.push(IntermediateInstruction::CounterHint {
                    res_offset: compiler
                        .get_offset(&var.clone().into())
                        .naive_eval()
                        .unwrap()
                        .to_usize(),
                });
            }
            SimpleLine::Print { line_info, content } => {
                instructions.push(IntermediateInstruction::Print {
                    line_info: line_info.clone(),
                    content: content
                        .iter()
                        .map(|c| IntermediateValue::from_simple_expr(c, compiler))
                        .collect(),
                });
            }
            SimpleLine::LocationReport { location } => {
                instructions.push(IntermediateInstruction::LocationReport {
                    location: *location,
                });
            }
            SimpleLine::RangeCheck { value, max } => {
                // x is the fp offset of the memory cell which contains the value
                // i.e. m[fp + x] contains value
                let x = match IntermediateValue::from_simple_expr(value, compiler) {
                    IntermediateValue::MemoryAfterFp { offset } => offset.naive_eval().unwrap(),
                    value::IntermediateValue::Fp => F::ZERO,
                    value::IntermediateValue::Constant(_) => unimplemented!(),
                };

                let t = max.naive_eval().unwrap();
                let aux_i = compiler.stack_size;
                let aux_j = compiler.stack_size + 1;
                let aux_k = compiler.stack_size + 2;

                // Step 1: DEREF: m[fp + i] == m[m[fp + x]]
                //         DEREF: m[fp + i] == m[value]

                let step_1 = IntermediateInstruction::Deref {
                    shift_0: ConstExpression::scalar(x.to_usize()),
                    shift_1: ConstExpression::from(0),
                    res: IntermediaryMemOrFpOrConstant::MemoryAfterFp {
                        offset: aux_i.into(),
                    },
                    for_range_check: true,
                };

                // Step 2: ADD: m[fp + x] + m[fp + j] == (t-1)
                //              m[fp + j] == t - 1 - m[fp + x]
                // Uses constraint solving to store t - 1 - m[fp + x] in m[fp + j]
                let step_2 = IntermediateInstruction::Computation {
                    operation: Operation::Add,
                    arg_a: IntermediateValue::MemoryAfterFp {
                        offset: x.to_usize().into(),
                    },
                    arg_c: IntermediateValue::MemoryAfterFp {
                        offset: aux_j.into(),
                    },
                    res: IntermediateValue::Constant((t - F::ONE).to_usize().into()),
                };

                // Step 3: DEREF: m[fp + k] == m[m[fp + j]]
                let step_3 = IntermediateInstruction::Deref {
                    shift_0: ConstExpression::scalar(aux_j),
                    shift_1: ConstExpression::from(0),
                    res: IntermediaryMemOrFpOrConstant::MemoryAfterFp {
                        offset: aux_k.into(),
                    },
                    for_range_check: true,
                };

                // Insert the instructions
                instructions.extend_from_slice(&[
                    // This is just the RangeCheck hint which does nothing
                    IntermediateInstruction::RangeCheck {
                        value: IntermediateValue::from_simple_expr(value, compiler),
                        max: max.clone(),
                    },
                    // These are the steps that effectuate the range check
                    step_1,
                    step_2,
                    step_3,
                ]);

                // Increase the stack size by 3 as we used 3 aux variables
                compiler.stack_size += 3;
            }
        }
    }

    if let Some(jump_label) = final_jump {
        instructions.push(IntermediateInstruction::Jump {
            dest: IntermediateValue::label(jump_label),
            updated_fp: None,
        });
    }

    Ok(instructions)
}

fn handle_const_malloc(
    declared_vars: &mut BTreeSet<Var>,
    instructions: &mut Vec<IntermediateInstruction>,
    compiler: &mut Compiler,
    var: &Var,
    size: usize,
    label: &ConstMallocLabel,
) {
    declared_vars.insert(var.clone());
    instructions.push(IntermediateInstruction::Computation {
        operation: Operation::Add,
        arg_a: IntermediateValue::Constant(compiler.stack_size.into()),
        arg_c: IntermediateValue::Fp,
        res: IntermediateValue::MemoryAfterFp {
            offset: compiler.get_offset(&var.clone().into()),
        },
    });
    compiler.const_mallocs.insert(*label, compiler.stack_size);
    compiler.stack_size += size;
}

// Helper functions
fn mark_vars_as_declared<VoC: Borrow<SimpleExpr>>(vocs: &[VoC], declared: &mut BTreeSet<Var>) {
    for voc in vocs {
        if let SimpleExpr::Var(v) = voc.borrow() {
            declared.insert(v.clone());
        }
    }
}

fn validate_vars_declared<VoC: Borrow<SimpleExpr>>(
    vocs: &[VoC],
    declared: &BTreeSet<Var>,
) -> Result<(), String> {
    for voc in vocs {
        if let SimpleExpr::Var(v) = voc.borrow()
            && !declared.contains(v)
        {
            return Err(format!("Variable {v} not declared"));
        }
    }
    Ok(())
}

fn setup_function_call(
    func_name: &str,
    args: &[SimpleExpr],
    new_fp_pos: usize,
    return_label: &Label,
    compiler: &Compiler,
) -> Result<Vec<IntermediateInstruction>, String> {
    let mut instructions = vec![
        IntermediateInstruction::RequestMemory {
            offset: new_fp_pos.into(),
            size: ConstExpression::function_size(Label::function(func_name)).into(),
            vectorized: false,
            vectorized_len: IntermediateValue::Constant(ConstExpression::zero()),
        },
        IntermediateInstruction::Deref {
            shift_0: new_fp_pos.into(),
            shift_1: ConstExpression::zero(),
            res: IntermediaryMemOrFpOrConstant::Constant(ConstExpression::label(
                return_label.clone(),
            )),
            for_range_check: false,
        },
        IntermediateInstruction::Deref {
            shift_0: new_fp_pos.into(),
            shift_1: ConstExpression::one(),
            res: IntermediaryMemOrFpOrConstant::Fp,
            for_range_check: false,
        },
    ];

    // Copy arguments
    for (i, arg) in args.iter().enumerate() {
        instructions.push(IntermediateInstruction::Deref {
            shift_0: new_fp_pos.into(),
            shift_1: (2 + i).into(),
            res: arg.to_mem_after_fp_or_constant(compiler),
            for_range_check: false,
        });
    }

    instructions.push(IntermediateInstruction::Jump {
        dest: IntermediateValue::label(Label::function(func_name)),
        updated_fp: Some(IntermediateValue::MemoryAfterFp {
            offset: new_fp_pos.into(),
        }),
    });

    Ok(instructions)
}

fn compile_poseidon(
    instructions: &mut Vec<IntermediateInstruction>,
    args: &[SimpleExpr],
    compiler: &Compiler,
    over_16: bool, // otherwise over_24
) -> Result<(), String> {
    let low_level_arg_a = IntermediateValue::from_simple_expr(&args[0], compiler);
    let low_level_arg_b = IntermediateValue::from_simple_expr(&args[1], compiler);
    let low_level_res = IntermediateValue::from_simple_expr(&args[2], compiler);

    if over_16 {
        assert_eq!(args.len(), 4);
        let is_compression = args[3].as_constant().unwrap().naive_eval().unwrap();
        assert!(is_compression.is_zero() || is_compression.is_one());
        let is_compression = is_compression.is_one();

        instructions.push(IntermediateInstruction::Poseidon2_16 {
            arg_a: low_level_arg_a,
            arg_b: low_level_arg_b,
            res: low_level_res,
            is_compression,
        });
    } else {
        assert_eq!(args.len(), 3);
        instructions.push(IntermediateInstruction::Poseidon2_24 {
            arg_a: low_level_arg_a,
            arg_b: low_level_arg_b,
            res: low_level_res,
        });
    }

    Ok(())
}

fn compile_function_ret(
    instructions: &mut Vec<IntermediateInstruction>,
    return_data: &[SimpleExpr],
    compiler: &Compiler,
) {
    for (i, ret_var) in return_data.iter().enumerate() {
        instructions.push(IntermediateInstruction::equality(
            IntermediateValue::MemoryAfterFp {
                offset: (2 + compiler.args_count + i).into(),
            },
            IntermediateValue::from_simple_expr(ret_var, compiler),
        ));
    }
    instructions.push(IntermediateInstruction::Jump {
        dest: IntermediateValue::MemoryAfterFp { offset: 0.into() },
        updated_fp: Some(IntermediateValue::MemoryAfterFp { offset: 1.into() }),
    });
}

fn find_internal_vars(lines: &[SimpleLine]) -> BTreeSet<Var> {
    let mut internal_vars = BTreeSet::new();
    for line in lines {
        match line {
            SimpleLine::Match { arms, .. } => {
                for arm in arms {
                    internal_vars.extend(find_internal_vars(arm));
                }
            }
            SimpleLine::Assignment { var, .. } => {
                if let VarOrConstMallocAccess::Var(var) = var {
                    internal_vars.insert(var.clone());
                }
            }
            SimpleLine::TestZero { .. } => {}
            SimpleLine::HintMAlloc { var, .. }
            | SimpleLine::ConstMalloc { var, .. }
            | SimpleLine::DecomposeBits { var, .. }
            | SimpleLine::DecomposeCustom { var, .. }
            | SimpleLine::CounterHint { var } => {
                internal_vars.insert(var.clone());
            }
            SimpleLine::RawAccess { res, .. } => {
                if let SimpleExpr::Var(var) = res {
                    internal_vars.insert(var.clone());
                }
            }
            SimpleLine::FunctionCall { return_data, .. } => {
                internal_vars.extend(return_data.iter().cloned());
            }
            SimpleLine::IfNotZero {
                then_branch,
                else_branch,
                ..
            } => {
                internal_vars.extend(find_internal_vars(then_branch));
                internal_vars.extend(find_internal_vars(else_branch));
            }
            SimpleLine::Panic
            | SimpleLine::Print { .. }
            | SimpleLine::FunctionRet { .. }
            | SimpleLine::Precompile { .. }
            | SimpleLine::LocationReport { .. }
            | SimpleLine::RangeCheck { .. } => {}
        }
    }
    internal_vars
}<|MERGE_RESOLUTION|>--- conflicted
+++ resolved
@@ -1,10 +1,6 @@
 use crate::{F, a_simplify_lang::*, ir::*, lang::*, precompiles::*};
 use lean_vm::*;
-<<<<<<< HEAD
-use p3_field::{Field, PrimeCharacteristicRing};
-=======
 use multilinear_toolkit::prelude::*;
->>>>>>> bfde85ad
 use std::{
     borrow::Borrow,
     collections::{BTreeMap, BTreeSet},
