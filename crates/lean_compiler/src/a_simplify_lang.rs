--- conflicted
+++ resolved
@@ -306,11 +306,8 @@
             Line::MAlloc {
                 var,
                 size,
-                vectorized: _,
-                vectorized_len,
             } => {
                 check_expr_scoping(size, ctx);
-                check_expr_scoping(vectorized_len, ctx);
                 let last_scope = ctx.scopes.last_mut().unwrap();
                 assert!(
                     !last_scope.vars.contains(var),
@@ -806,24 +803,10 @@
                 assert!(in_a_loop, "Break statement outside of a loop");
                 res.push(SimpleLine::FunctionRet { return_data: vec![] });
             }
-            Line::MAlloc {
-                var,
-                size,
-            } => {
+            Line::MAlloc { var, size } => {
                 let simplified_size = simplify_expr(size, &mut res, counters, array_manager, const_malloc);
-<<<<<<< HEAD
-                if simplified_size.is_constant() && const_malloc.forbidden_vars.contains(var) {
-                    println!("TODO: Optimization missed: Requires to align const malloc in if/else branches");
-                }
                 match simplified_size {
-                    SimpleExpr::Constant(const_size) if !const_malloc.forbidden_vars.contains(var) => {
-                        // TODO do this optimization even if we are in an if/else branch
-=======
-                let simplified_vectorized_len =
-                    simplify_expr(vectorized_len, &mut res, counters, array_manager, const_malloc);
-                match simplified_size {
-                    SimpleExpr::Constant(const_size) if !*vectorized => {
->>>>>>> 85e887b8
+                    SimpleExpr::Constant(const_size) => {
                         let label = const_malloc.counter;
                         const_malloc.counter += 1;
                         const_malloc.map.insert(var.clone(), label);
@@ -1540,10 +1523,7 @@
                     replace_vars_for_unroll_in_expr(var, iterator, unroll_index, iterator_value, internal_vars);
                 }
             }
-            Line::MAlloc {
-                var,
-                size,
-            } => {
+            Line::MAlloc { var, size } => {
                 assert!(var != iterator, "Weird");
                 *var = format!("@unrolled_{unroll_index}_{iterator_value}_{var}");
                 replace_vars_for_unroll_in_expr(size, iterator, unroll_index, iterator_value, internal_vars);
@@ -2170,10 +2150,7 @@
                 let content_str = content.iter().map(|c| format!("{c}")).collect::<Vec<_>>().join(", ");
                 format!("print({content_str})")
             }
-            Self::HintMAlloc {
-                var,
-                size,
-            } => {
+            Self::HintMAlloc { var, size } => {
                 format!("{var} = malloc({size})")
             }
             Self::ConstMalloc { var, size, label: _ } => {
