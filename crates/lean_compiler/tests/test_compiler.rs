--- conflicted
+++ resolved
@@ -245,20 +245,17 @@
 fn test_mini_program_3() {
     let program = r#"
     fn main() {
-        a = public_input_start / 8;
-        b = a + 1;
+        a = public_input_start;
+        b = a + 8;
         c = malloc(2*8);
         poseidon16(a, b, c, 0);
 
-        c_shifted = c * 8;
-        d_shifted = (c + 1) * 8;
-
         for i in 0..8 {
-            cc = c_shifted[i];
+            cc = c[i];
             print(cc);
         }
         for i in 0..8 {
-            dd = d_shifted[i];
+            dd = c[i+8];
             print(dd);
         }
         return;
@@ -362,7 +359,7 @@
         }
     }
    "#;
-    compile_and_run(program.to_string(), (&[], &[]), DEFAULT_NO_VEC_RUNTIME_MEMORY, false);
+    compile_and_run(program.to_string(), (&[], &[]), false);
 }
 
 #[test]
@@ -437,7 +434,7 @@
         return x * x;
     }
    "#;
-    compile_and_run(program.to_string(), (&[], &[]), DEFAULT_NO_VEC_RUNTIME_MEMORY, false);
+    compile_and_run(program.to_string(), (&[], &[]), false);
 }
 
 // #[test]
@@ -528,10 +525,7 @@
     }
     "#;
 
-<<<<<<< HEAD
-    compile_and_run(program.to_string(), (&[], &[]), false);
-=======
-    compile_and_run(program.to_string(), (&[], &[]), DEFAULT_NO_VEC_RUNTIME_MEMORY, false);
+    compile_and_run(program.to_string(), (&[], &[]), false);
 }
 
 #[test]
@@ -554,6 +548,5 @@
     }
     "#;
 
-    compile_and_run(program.to_string(), (&[], &[]), DEFAULT_NO_VEC_RUNTIME_MEMORY, false);
->>>>>>> 85e887b8
+    compile_and_run(program.to_string(), (&[], &[]), false);
 }