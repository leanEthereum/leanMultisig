use lean_compiler::*;
use lean_vm::*;
use multilinear_toolkit::prelude::BasedVectorSpace;
use rand::{Rng, SeedableRng, rngs::StdRng};
use utils::poseidon16_permute;

#[test]
#[should_panic]
fn test_duplicate_function_name() {
    let program = r#"
    fn a() -> 1 {
        return 0;
    }

    fn a() -> 1 {
        return 1;
    }

    fn main() {
        a();
        return;
    }
    "#;
    compile_and_run(&ProgramSource::Raw(program.to_string()), (&[], &[]), false);
}

#[test]
#[should_panic]
fn test_duplicate_constant_name() {
    let program = r#"
    const A = 1;
    const A = 0;

    fn main() {
        return;
    }
    "#;
    compile_and_run(&ProgramSource::Raw(program.to_string()), (&[], &[]), false);
}

#[test]
#[should_panic]
fn test_wrong_n_returned_vars_1() {
    let program = r#"
    fn main() {
        a, b = f();
        return;
    }

    fn f() -> 1 {
        return 0;
    }
    "#;
    compile_and_run(&ProgramSource::Raw(program.to_string()), (&[], &[]), false);
}

#[test]
#[should_panic]
fn test_wrong_n_returned_vars_2() {
    let program = r#"
    fn main() {
        a = f();
        return;
    }

    fn f() -> 1 {
        return 0, 1;
    }
    "#;
    compile_and_run(&ProgramSource::Raw(program.to_string()), (&[], &[]), false);
}

#[test]
#[should_panic]
fn test_no_return() {
    let program = r#"
    fn main() {
        a = f();
        return;
    }

    fn f() -> 1 {
    }

    fn g() -> 1 {
        return 0;
    }
    "#;
    compile_and_run(&ProgramSource::Raw(program.to_string()), (&[], &[]), false);
}

#[test]
fn test_assumed_return() {
    let program = r#"
    fn main() {
        a = f();
        return;
    }

    #![assume_always_returns]
    fn f() -> 1 {
        if 1 == 1 {
            return 0;
        } else {
            print(1);
        }
    }
    "#;
    compile_and_run(&ProgramSource::Raw(program.to_string()), (&[], &[]), false);
}

#[test]
fn test_fibonacci_program() {
    // a program to check the value of the 30th Fibonacci number (832040)
    let program = r#"
    fn main() {
        fibonacci(0, 1, 0, 30);
        return;
    }

    fn fibonacci(a, b, i, n) {
        if i == n {
            print(a);
            return;
        }
        fibonacci(b, a + b, i + 1, n);
        return;
    }
   "#;
    compile_and_run(&ProgramSource::Raw(program.to_string()), (&[], &[]), false);
}

#[test]
fn test_edge_case_0() {
    let program = r#"
    fn main() {
        a = malloc(1);
        a[0] = 0;
        for i in 0..1 {
            x = 1 + a[i];
        }
        for i in 0..1 {
            y = 1 + a[i];
        }
        return;
    }
   "#;
    compile_and_run(&ProgramSource::Raw(program.to_string()), (&[], &[]), false);
}

#[test]
fn test_edge_case_1() {
    let program = r#"
    fn main() {
        a = malloc(1);
        a[0] = 0;
        assert a[8 - 8] == 0;
        return;
    }
   "#;
    compile_and_run(&ProgramSource::Raw(program.to_string()), (&[], &[]), false);
}

#[test]
fn test_edge_case_2() {
    let program = r#"
    fn main() {
        for i in 0..5 unroll {
            x = i;
            print(x);
        }
        for i in 0..3 unroll {
            x = i;
            print(x);
        }
        return;
    }
   "#;
    compile_and_run(&ProgramSource::Raw(program.to_string()), (&[], &[]), false);
}

#[test]
fn test_decompose_bits() {
    let program = r#"
    const BIG_ENDIAN = 0;
    const LITTLE_ENDIAN = 1;
    fn main() {
        x = 2**20 - 1;
        a = malloc(31);
        print(a);
        hint_decompose_bits(x, a, 31, LITTLE_ENDIAN);
        for i in 0..20 {
            debug_assert a[i] == 1;
            assert a[i] == 1;
        }
        for i in 20..31 {
            assert a[i] == 0;
        }
        return;
    }
   "#;
    compile_and_run(&ProgramSource::Raw(program.to_string()), (&[], &[]), false);
}

#[test]
fn test_unroll() {
    // a program to check the value of the 30th Fibonacci number (832040)
    let program = r#"
    fn main() {
        for i in 0..5 unroll {
            for j in i..2*i unroll {
                print(i, j);
            }
        }
        return;
    }
   "#;
    compile_and_run(&ProgramSource::Raw(program.to_string()), (&[], &[]), false);
}

#[test]
fn test_rev_unroll() {
    // a program to check the value of the 30th Fibonacci number (832040)
    let program = r#"
    fn main() {
        print(785 * 78 + 874 - 1);
        return;
    }
   "#;
    compile_and_run(&ProgramSource::Raw(program.to_string()), (&[], &[]), false);
}

#[test]
fn test_mini_program_0() {
    let program = r#"
    fn main() {
        for i in 0..5 {
            for j in i..2*i*(2+1) {
                print(i, j);
                if i == 4 {
                    if j == 7 {
                        break;
                    }
                }
            }
        }
        return;
    }
   "#;
    compile_and_run(&ProgramSource::Raw(program.to_string()), (&[], &[]), false);
}

#[test]
fn test_mini_program_1() {
    let program = r#"
    const N = 10;

    fn main() {
        arr = malloc(N);
        fill_array(arr);
        print_array(arr);
        return;
    }

    fn fill_array(arr) {
        for i in 0..N {
            if i == 0 {
                arr[i] = 10;
            } else if i == 1 {
                arr[i] = 20;
            } else if i == 2 {
                arr[i] = 30;
            } else {
                i_plus_one = i + 1;
                arr[i] = i_plus_one;
            }
        }
        return;
    }

    fn print_array(arr) {
        for i in 0..N {
            arr_i = arr[i];
            print(arr_i);
        }
        return;
    }
   "#;
    compile_and_run(&ProgramSource::Raw(program.to_string()), (&[], &[]), false);
}

#[test]
fn test_mini_program_2() {
    let program = r#"
    fn main() {
        for i in 0..10 {
            for j in i..10 {
                for k in j..10 {
                    sum, prod = compute_sum_and_product(i, j, k);
                    if sum == 10 {
                        print(i, j, k, prod);
                    }
                }
            }
        }
        return;
    }

    fn compute_sum_and_product(a, b, c) -> 2 {
        s1 = a + b;
        sum = s1 + c;
        p1 = a * b;
        product = p1 * c;
        return sum, product;
    }
   "#;
    compile_and_run(&ProgramSource::Raw(program.to_string()), (&[], &[]), false);
}

#[test]
fn test_mini_program_3() {
    let program = r#"
    fn main() {
        a = public_input_start;
        b = a + 8;
        c = malloc(2*8);
        poseidon16(a, b, c, 0);

        for i in 0..8 {
            cc = c[i];
            print(cc);
        }
        for i in 0..8 {
            dd = c[i+8];
            print(dd);
        }
        return;
    }
   "#;
    let public_input: [F; 16] = (0..16).map(F::new).collect::<Vec<F>>().try_into().unwrap();
    compile_and_run(&ProgramSource::Raw(program.to_string()), (&public_input, &[]), false);

    let _ = dbg!(poseidon16_permute(public_input));
}

#[test]
fn test_mini_program_4() {
    let program = r#"
    fn main() {
        arr = malloc(10);
        arr[6] = 42;
        arr[8] = 11;
        sum_1 = func_1(arr[6], arr[8]);
        assert sum_1 == 53;
        return;
    }

    fn func_1(i, j) inline -> 1 {
        for k in 0..i {
            for u in 0..j {
                assert k + u != 1000000;
            }
        }
        return i + j;
    }

   "#;
    compile_and_run(&ProgramSource::Raw(program.to_string()), (&[], &[]), false);
}

#[test]
fn test_inlined() {
    let program = r#"
    // Dot product precompile:
    const BE = 1; // base-extension
    const EE = 0; // extension-extension

    fn main() {
        x = 1;
        y = 2;
        i, j, k = func_1(x, y);
        assert i == 2;
        assert j == 3;
        assert k == 2130706432;

        g = malloc(8);
        h = malloc(8);
        for i in 0..8 {
            g[i] = i;
        }
        for i in 0..8 unroll {
            h[i] = i;
        }
        assert_eq_1(g, h);
        assert_eq_2(g, h);
        assert_eq_3(g, h);
        assert_eq_4(g, h);
        assert_eq_5(g, h);
        return;
    }

    fn func_1(a, b) inline -> 3 {
        x = a * b;
        y = a + b;
        return x, y, a - b;
    }

    fn assert_eq_1(x, y) {
        x_ptr = x;
        y_ptr = y;
        for i in 0..4 unroll {
            assert x_ptr[i] == y_ptr[i];
        }
        for i in 4..8 {
            assert x_ptr[i] == y_ptr[i];
        }
        return;
    }

    fn assert_eq_2(x, y) inline {
        x_ptr = x;
        y_ptr = y;
        for i in 0..4 unroll {
            assert x_ptr[i] == y_ptr[i];
        }
        for i in 4..8 {
            assert x_ptr[i] == y_ptr[i];
        }
        return;
    }
    fn assert_eq_3(x, y) inline {
        u = x + 7;
        assert_eq_1(u-7, y * 7 / 7);
        return;
    }
    fn assert_eq_4(x, y) {
        dot_product(x, pointer_to_one_vector, y, 1, EE);
        dot_product(x + 3, pointer_to_one_vector, y + 3, 1, EE);
        return;
    }
    fn assert_eq_5(x, y) inline {
        dot_product(x, pointer_to_one_vector, y, 1, EE);
        dot_product(x + 3, pointer_to_one_vector, y + 3, 1, EE);
        return;
    }
   "#;
    compile_and_run(&ProgramSource::Raw(program.to_string()), (&[], &[]), false);
}

#[test]
fn test_inlined_2() {
    let program = r#"
    fn main() {
        b = is_one();
        c = b;
        return;
    }

    fn is_one() inline -> 1 {
        if !!assume_bool(1) {
            return 1;
        } else {
            return 0;
        }
    }
   "#;
    compile_and_run(&ProgramSource::Raw(program.to_string()), (&[], &[]), false);
}

#[test]
fn test_inlined_3() {
    let program = r#"
    fn main() {
        x = func();
        return;
    }
    fn func() -> 1 {
        var a;
        if 0 == 0 {
            a = aux();
        }
        return a;
    }

    fn aux() inline -> 1 {
        return 1;
    }
   "#;
    compile_and_run(&ProgramSource::Raw(program.to_string()), (&[], &[]), false);
}

#[test]
fn test_match() {
    let program = r#"
    fn main() {
        for x in 0..3 unroll {
            func_match(x);
        }
        for x in 0..2 unroll {
            match x {
                0 => {
                    y = 10 * (x + 8);
                    z = 10 * y;
                    print(z);
                }
                1 => {
                    y = 10 * x;
                    z = func_2(y);
                    print(z);
                }
            }
        }
        return;
    }

    fn func_match(x) inline {
        match x {
            0 => {
                print(41);
            }
            1 => {
                y = func_1(x);
                print(y + 1);
            }
            2 => {
                y = 10 * x;
                print(y);
            }
        }
        return;
    }

    fn func_1(x) -> 1 {
        return x * x * x * x;
    }

    fn func_2(x) inline -> 1 {
        return x * x * x * x * x * x;
    }
   "#;
    compile_and_run(&ProgramSource::Raw(program.to_string()), (&[], &[]), false);
}

#[test]
fn test_match_shrink() {
    let program = r#"
    fn main() {
        match 1 {
            0 => {
                y = 90;
            }
            1 => {
                y = 10;
                z = func_2(y);
            }
        }
        return;
    }

    fn func_2(x) inline -> 1 {
        return x * x;
    }
   "#;
    compile_and_run(&ProgramSource::Raw(program.to_string()), (&[], &[]), false);
}

// #[test]
// fn inline_bug_mre() {
//     let program = r#"
//     fn main() {
//         boolean(0);
//         return;
//     }

//     fn boolean(a) inline -> 1 {
//         if a == 0 {
//             return 0;
//         }
//         return 1;
//     }
//    "#;
//     compile_and_run(program.to_string(), (&[], &[]));
// }

#[test]
fn test_const_functions_calling_const_functions() {
    // Test that const functions can call other const functions
    let program = r#"
    fn main() {
        y = compute_value(3);
        print(y);
        return;
    }

    fn compute_value(const n) -> 1 {
        result = complex_computation(n, 5);
        return result;
    }

    fn complex_computation(const a, const b) -> 1 {
        return a * a + b * b;
    }
    "#;

    compile_and_run(&ProgramSource::Raw(program.to_string()), (&[], &[]), false);
}

#[test]
fn test_inline_functions_calling_inline_functions() {
    let program = r#"
    fn main() {
        x = double(3);
        y = quad(x);
        print(y);
        return;
    }

    fn double(a) inline -> 1 {
        return a + a;
    }

    fn quad(b) inline -> 1 {
        result = double(b);
        return result + result;
    }
    "#;

    compile_and_run(&ProgramSource::Raw(program.to_string()), (&[], &[]), false);
}

#[test]
fn test_nested_inline_functions() {
    let program = r#"
    fn main() {
        result = level_one(3);
        print(result);
        return;
    }

    fn level_one(x) inline -> 1 {
        result = level_two(x);
        return result;
    }

    fn level_two(y) inline -> 1 {
        result = level_three(y);
        return result;
    }

    fn level_three(z) inline -> 1 {
        return z * z * z;
    }
    "#;

    compile_and_run(&ProgramSource::Raw(program.to_string()), (&[], &[]), false);
}

#[test]
fn test_const_and_nonconst_malloc_sharing_name() {
    let program = r#"
    fn main() {
        f(1);
        return;
    }

    fn f(n) {
        if 0 == 0 {
            res = malloc(2);
            res[1] = 0;
            return;
        } else {
            res = malloc(n * 1);
            return;
        }
    }
    "#;

    compile_and_run(&ProgramSource::Raw(program.to_string()), (&[], &[]), false);
}

#[test]
fn test_debug_assert_eq() {
    let program = r#"
    fn main() {
        a = 10;
        b = 20;
        debug_assert a * 2 == b;
        debug_assert a != b;
        debug_assert a < b;
        return;
    }
    "#;
    compile_and_run(&ProgramSource::Raw(program.to_string()), (&[], &[]), false);
}

#[should_panic]
#[test]
fn test_debug_assert_eq_fail() {
    let program = r#"
    fn main() {
        a = 10;
        b = 25;
        debug_assert a * 2 == b;
        return;
    }
    "#;
    compile_and_run(&ProgramSource::Raw(program.to_string()), (&[], &[]), false);
}

#[should_panic]
#[test]
fn test_debug_assert_not_eq_fail() {
    let program = r#"
    fn main() {
        a = 10;
        b = 10;
        debug_assert a != b;
        return;
    }
    "#;
    compile_and_run(&ProgramSource::Raw(program.to_string()), (&[], &[]), false);
}

#[should_panic]
#[test]
fn test_debug_assert_lt_fail() {
    let program = r#"
    fn main() {
        a = 30;
        b = 20;
        debug_assert a < b;
        return;
    }
    "#;
    compile_and_run(&ProgramSource::Raw(program.to_string()), (&[], &[]), false);
}

#[test]
fn test_next_multiple_of() {
    let program = r#"
    fn main() {
        a = double(next_multiple_of(12, 8));
        assert a == 32;
        return;
    }

    fn double(const n) -> 1 {
        return next_multiple_of(n, n) * 2;
    }
    "#;
    compile_and_run(&ProgramSource::Raw(program.to_string()), (&[], &[]), false);
}

#[test]
fn test_const_array() {
    let program = r#"
    const FIVE = 5;
    const ARR = [4, FIVE, 4 + 2, 3 * 2 + 1];
    fn main() {
        for i in 1..len(ARR) unroll {
            x = i + 4;
            assert ARR[i] == x;
        }
        four = 4;
        assert len(ARR) == four;
        res = func(2);
        six = 6;
        assert res == six;
        nothing(ARR[0]);
        mem_arr = malloc(len(ARR));
        for i in 0..len(ARR) unroll {
            mem_arr[i] = ARR[i];
        }
        for i in 0..ARR[0] {
            print(2**ARR[0]);
        }
        print(2**ARR[1]);
        return;
    }

    fn func(const x) -> 1 {
        return ARR[x];
    }
    fn nothing(x) {
        return;
    }
    "#;
    compile_and_run(&ProgramSource::Raw(program.to_string()), (&[], &[]), false);
}

#[test]
fn test_const_malloc_end_iterator_loop() {
    let program = r#"
    fn main() {
        x = malloc(2);
        x[0] = 3;
        x[1] = 5;
        for i in 0..2 unroll {
            for j in 0..x[i] {
                print(i, j);
            }
        }
        return;
    }
    "#;
    compile_and_run(&ProgramSource::Raw(program.to_string()), (&[], &[]), false);
}

#[test]
fn test_array_return_targets() {
    let program = r#"
    fn main() {
        a = malloc(10);
        b = malloc(10);
        a[1], b[4] = get_two_values();
        assert a[1] == 42;
        assert b[4] == 99;
        
        i = 2;
        j = 3;
        a[i], b[j] = get_two_values();
        assert a[2] == 42;
        assert b[3] == 99;
        
        x, a[5] = get_two_values();
        assert x == 42;
        assert a[5] == 99;
        
        return;
    }

    fn get_two_values() -> 2 {
        return 42, 99;
    }
    "#;
    compile_and_run(&ProgramSource::Raw(program.to_string()), (&[], &[]), false);
}

#[test]
fn test_array_return_targets_with_expressions() {
    let program = r#"
    fn main() {
        arr = malloc(20);
        for i in 0..5 {
            arr[i * 2], arr[i * 2 + 1] = compute_pair(i);
        }
        assert arr[0] == 0;
        assert arr[1] == 0;
        assert arr[2] == 1;
        assert arr[3] == 2;
        assert arr[4] == 2;
        assert arr[5] == 4;
        return;
    }

    fn compute_pair(n) -> 2 {
        return n, n * 2;
    }
    "#;
    compile_and_run(&ProgramSource::Raw(program.to_string()), (&[], &[]), false);
}

#[test]
fn intertwined_unrolled_loops_and_const_function_arguments() {
    let program = r#"
        const ARR = [10, 100];
        fn main() {
            buff = malloc(3);
            buff[0] = 0;
            for i in 0..2 unroll {
                res = f1(ARR[i]);
                buff[i + 1] = res;
            }
            assert buff[2] == 1390320454;
            return;
        }

        fn f1(const x) -> 1 {
            buff = malloc(9);
            buff[0] = 1;
            for i in x..x+4 unroll {
                for j in i..i+2 unroll {
                    index = (i - x) * 2 + (j - i);
                    res = f2(i, j);
                    buff[index+1] = buff[index] * res;
                }
            }
            return buff[8];
        }

        fn f2(const x, const y) -> 1 {
            buff = malloc(7);
            buff[0] = 0;
            for i in x..x+2 unroll {
                for j in i..i+3 unroll {
                    index = (i - x) * 3 + (j - i);
                    buff[index+1] = buff[index] + i + j;
                }
            }
            return buff[4];
        }
    "#;
    compile_and_run(&ProgramSource::Raw(program.to_string()), (&[], &[]), false);
}

#[test]
fn test_direct_const_arr_access() {
    let program = r#"
        const ARR = [10, 100];
        fn main() {
            a = ARR[0];
            assert a == 10;
            return;
        }
    "#;
    compile_and_run(&ProgramSource::Raw(program.to_string()), (&[], &[]), false);
}

#[test]
fn test_const_fibonacci() {
    let program = r#"
    fn main() {
        res = fib(8);
        assert res == 21;
        return;
    }
    fn fib(const n) -> 1 {
        if n == 0 {
            return 0;
        }
        if n == 1 {
            return 1;
        }
        a = fib(saturating_sub(n, 1));
        b = fib(saturating_sub(n, 2));
        return a + b;
    }
    "#;
    compile_and_run(&ProgramSource::Raw(program.to_string()), (&[], &[]), false);
}

#[test]
fn test_div_extension_field() {
    let program = r#"
        // Dot product precompile:
        const BE = 1; // base-extension
        const EE = 0; // extension-extension

        const DIM = 5;
        fn main() {
            n = public_input_start;
            d = public_input_start + DIM;
            q = public_input_start + 2 * DIM;
            computed_q_1 = div_ext_1(n, d);
            computed_q_2 = div_ext_2(n, d);
            assert_eq_ext(computed_q_2, q);
            assert_eq_ext(computed_q_1, q);
            return;
        }

        fn assert_eq_ext(x, y) {
            for i in 0..DIM unroll {
                assert x[i] == y[i];
            }
            return;
        }

        fn div_ext_1(n, d) -> 1 {
            quotient = malloc(DIM);
            dot_product(d, quotient, n, 1, EE);
            return quotient;
        }
        
        fn div_ext_2(n, d) -> 1 {
            quotient = malloc(DIM);
            dot_product(quotient, d, n, 1, EE);
            return quotient;
        }
    "#;

    let mut rng = StdRng::seed_from_u64(0);
    let n: EF = rng.random();
    let d: EF = rng.random();
    let q = n / d;
    let mut public_input = vec![];
    public_input.extend(n.as_basis_coefficients_slice());
    public_input.extend(d.as_basis_coefficients_slice());
    public_input.extend(q.as_basis_coefficients_slice());
    compile_and_run(&ProgramSource::Raw(program.to_string()), (&public_input, &[]), false);
}

fn run_program_in_files(i: usize) {
    let manifest_dir = env!("CARGO_MANIFEST_DIR");
    let path = format!("{manifest_dir}/tests/program_{i}.snark");
    compile_and_run(&ProgramSource::Filepath(path), (&[], &[]), false);
}

#[test]
#[should_panic]
fn test_undefined_import() {
    run_program_in_files(0);
}

#[test]
#[should_panic]
fn test_imported_function_name_clash() {
    run_program_in_files(1);
}

#[test]
#[should_panic]
fn test_imported_constant_name_clash() {
    run_program_in_files(2);
}

#[test]
fn test_double_import_tolerance() {
    run_program_in_files(3);
}

#[test]
fn test_circular_import_tolerance() {
    run_program_in_files(4);
}

#[test]
#[should_panic]
fn test_no_main() {
    run_program_in_files(5);
}

#[test]
fn test_imports() {
    run_program_in_files(6);
}

#[test]
fn test_name_conflict() {
    let program = r#"
    fn main() {
        a = b();
        b = a();
        assert a + b == 30;
        return;
    }
    fn a() -> 1 {
        return 10;
    }
    fn b() -> 1 {
        return 20;
    }
    "#;
    compile_and_run(&ProgramSource::Raw(program.to_string()), (&[], &[]), false);
}

#[test]
fn test_2d_const_array() {
    let program = r#"
    const NESTED = [[1, 2], [3, 4, 5], [6]];
    fn main() {
        // Test len() on nested arrays
        assert len(NESTED) == 3;
        assert len(NESTED[0]) == 2;
        assert len(NESTED[1]) == 3;
        assert len(NESTED[2]) == 1;

        // Test chained indexing
        assert NESTED[0][0] == 1;
        assert NESTED[0][1] == 2;
        assert NESTED[1][0] == 3;
        assert NESTED[1][2] == 5;
        assert NESTED[2][0] == 6;

        return;
    }
    "#;
    compile_and_run(&ProgramSource::Raw(program.to_string()), (&[], &[]), false);
}

#[test]
fn test_3d_const_array() {
    let program = r#"
    const DEEP = [[[1, 2], [3]], [[4, 5, 6]]];
    const ONE = 1;
    fn main() {
        assert len(DEEP) == 2;
        assert len(DEEP[0]) == 2;
        assert len(DEEP[0][0]) == 2;
        assert len(DEEP[0][1]) == 1;
        one = 1;
        assert len(DEEP[ONE]) == one;
        assert len(DEEP[1][0]) == 3;

        assert DEEP[0][0][0] == 1;
        assert DEEP[0][0][1] == 2;
        assert DEEP[0][1][0] == 3;
        assert DEEP[1][0][0] == 4;
        assert DEEP[1][0][2] == 6;

        return;
    }
    "#;
    compile_and_run(&ProgramSource::Raw(program.to_string()), (&[], &[]), false);
}

#[test]
fn test_2d_nested_array_with_expressions() {
    let program = r#"
    const TWO = 2;
    const ARR = [[1 + 1, TWO * 2], [3 + TWO]];
    const INCR_ARR = [[0, 1, 2], [1, 2, 3], [2, 3, 4], [3, 4, 5]];
    fn main() {
        assert len(ARR) == 2;
        assert ARR[0][0] == 2;
        assert ARR[0][1] == 4;
        assert ARR[1][0] == 5;
        five = ARR[1][0];
        assert five == 5;
        x = 2 + 3 * (ARR[0][0] + ARR[1][0] + 3)**2;
        assert x == 302;
        for i in 0..4 unroll {
            for j in 0..3 unroll {
                y = INCR_ARR[i][j];
                assert INCR_ARR[i][j] == i + j - INCR_ARR[i][j] + y;
            }
        }
        return;
    }
    "#;
    compile_and_run(&ProgramSource::Raw(program.to_string()), (&[], &[]), false);
}

#[test]
fn test_const_array_element_exponentiation() {
    let program = r#"
    const ARR = [[5]];
    fn main() {
        x = ARR[0][0]**2;
        assert x == 25;
        return;
    }
    "#;
    compile_and_run(&ProgramSource::Raw(program.to_string()), (&[], &[]), false);
}

#[test]
fn test_num_files() {
    let expected_num_files = 3; // program_6.snark imports foo.snark and bar.snark
    let manifest_dir = env!("CARGO_MANIFEST_DIR");
    let path = format!("{manifest_dir}/tests/program_6.snark");
    let bytecode = compile_program(&ProgramSource::Filepath(path));
    assert_eq!(bytecode.filepaths.len(), expected_num_files);
    assert_eq!(bytecode.source_code.len(), expected_num_files);
}

#[test]
fn test_nested_function_call() {
    let program = r#"
    fn main() {
        assert incr(incr(incr(1))) == 4;
        x = add(incr(1), incr(2));
        assert x == 5;

        assert incr_inline(incr_inline(incr_inline(1))) == 4;
        y = add_inlined(incr_inline(1), add_inlined(incr_inline(2), incr_inline(2)));
        assert y == 8;

        return;
    }

    fn add(a, b) -> 1 {
        return a + b;
    }

    fn incr(x) -> 1 {
        return x + 1;
    }

    fn incr_inline(x) inline -> 1 {
        return x + 1;
    }
    

    fn add_inlined(a, b) inline -> 1 {
        c = malloc(1);
        zero = 0;
        c[zero] = a + b;
        return c[0];
    }
    "#;

    compile_and_run(&ProgramSource::Raw(program.to_string()), (&[], &[]), false);
}

#[test]
fn test_len_2d_array() {
    let program = r#"
    const ARR = [[1], [7, 3], [7]];
    const N = 2 + len(ARR[0]);
    fn main() {
        for i in 0..N unroll {
            for j in 0..len(ARR[i]) unroll {
                assert j * (j - 1) == 0;
            }
        }
        return;
    }
    "#;
    compile_and_run(&ProgramSource::Raw(program.to_string()), (&[], &[]), false);
}

<<<<<<< HEAD
// Tests for mutable variables feature

#[test]
fn test_mutable_variable_basic() {
    let program = r#"
    fn main() {
        mut x = 1;
        x = x + 1;
        x = x + 1;
        assert x == 3;
        return;
    }
    "#;
    compile_and_run(&ProgramSource::Raw(program.to_string()), (&[], &[]), false);
}

#[test]
fn test_mutable_variable_in_unrolled_loop() {
    let program = r#"
    fn main() {
        mut sum = 0;
        for i in 0..5 unroll {
            sum = sum + i;
        }
        // 0 + 1 + 2 + 3 + 4 = 10
        assert sum == 10;
        return;
    }
    "#;
    compile_and_run(&ProgramSource::Raw(program.to_string()), (&[], &[]), false);
}

#[test]
fn test_mutable_variable_in_if_else() {
    let program = r#"
    fn main() {
        mut x = 1;
        cond = 1;
        if cond == 1 {
            x = x + 10;
        } else {
            x = x + 20;
        }
        assert x == 11;
        return;
    }
    "#;
    compile_and_run(&ProgramSource::Raw(program.to_string()), (&[], &[]), false);
}

#[test]
fn test_mutable_function_argument() {
    let program = r#"
    fn main() {
        result = increment_twice(5);
        assert result == 7;
        return;
    }

    fn increment_twice(mut x) -> 1 {
        x = x + 1;
        x = x + 1;
        return x;
    }
    "#;
    compile_and_run(&ProgramSource::Raw(program.to_string()), (&[], &[]), false);
}

#[test]
fn test_mutable_selective_in_multi_return() {
    let program = r#"
    fn main() {
        a, mut b = get_two();
        b = b + 1;
        assert a == 10;
        assert b == 21;
        return;
    }

    fn get_two() -> 2 {
        return 10, 20;
    }
    "#;
    compile_and_run(&ProgramSource::Raw(program.to_string()), (&[], &[]), false);
}

#[test]
fn test_mutable_forward_declaration() {
    let program = r#"
    fn main() {
        var mut x;
        x = 5;
        x = x + 1;
        assert x == 6;
        return;
    }
    "#;
    compile_and_run(&ProgramSource::Raw(program.to_string()), (&[], &[]), false);
}

#[test]
fn test_mutable_nested_unrolled_loops() {
    let program = r#"
    fn main() {
        mut total = 0;
        mut outer_sum = 0;
        for i in 0..3 unroll {
            outer_sum = outer_sum + i;
            mut inner_sum = 0;
            for j in 0..4 unroll {
                inner_sum = inner_sum + j;
                total = total + 1;
            }
            // inner_sum should be 0+1+2+3 = 6
            assert inner_sum == 6;
        }
        // outer_sum should be 0+1+2 = 3
        assert outer_sum == 3;
        // total should be 3*4 = 12
        assert total == 12;
        return;
    }
    "#;
    compile_and_run(&ProgramSource::Raw(program.to_string()), (&[], &[]), false);
}

#[test]
fn test_mutable_triple_nested_unrolled_loops() {
    let program = r#"
    fn main() {
        mut count = 0;
        mut sum_i = 0;
        mut sum_j = 0;
        mut sum_k = 0;
        for i in 0..2 unroll {
            sum_i = sum_i + i;
            for j in 0..3 unroll {
                sum_j = sum_j + j;
                for k in 0..2 unroll {
                    sum_k = sum_k + k;
                    count = count + 1;
                }
            }
        }
        // count = 2 * 3 * 2 = 12
        assert count == 12;
        // sum_i = (0+1) * 6 = 6 (each i value is added 6 times due to inner loops? No, just once per outer iteration)
        // Actually sum_i = 0 + 1 = 1 (added once per outer loop iteration)
        assert sum_i == 1;
        // sum_j = (0+1+2) * 2 * 2 = 3 * 4 = 12? No, sum_j is added once per middle loop iteration
        // 2 outer iterations * 3 middle iterations = 6 times, but value is 0+1+2 per outer = 3 per outer
        // so 2 * 3 = 6
        assert sum_j == 6;
        // sum_k = (0+1) per innermost = 1, and innermost runs 2*3=6 times, so 6*1 = 6
        assert sum_k == 6;
        return;
    }
    "#;
    compile_and_run(&ProgramSource::Raw(program.to_string()), (&[], &[]), false);
}

#[test]
fn test_mutable_with_const_args() {
    let program = r#"
    const N = 5;
    const M = 3;

    fn main() {
        mut acc = 0;
        for i in 0..N unroll {
            acc = acc + M;
        }
        // acc = 5 * 3 = 15
        assert acc == 15;

        mut product = 1;
        for i in 0..M unroll {
            product = product * 2;
        }
        // product = 2^3 = 8
        assert product == 8;
        return;
    }
    "#;
    compile_and_run(&ProgramSource::Raw(program.to_string()), (&[], &[]), false);
}

#[test]
fn test_mutable_inlined_function() {
    let program = r#"
    fn main() {
        mut x = 10;
        x = double(x);
        assert x == 20;
        x = double(x);
        assert x == 40;
        x = add_five(x);
        assert x == 45;
        return;
    }

    fn double(mut n) inline -> 1 {
        n = n + n;
        return n;
    }

    fn add_five(mut n) inline -> 1 {
        n = n + 5;
        return n;
    }
    "#;
    compile_and_run(&ProgramSource::Raw(program.to_string()), (&[], &[]), false);
}

#[test]
fn test_mutable_nested_inlined_functions() {
    let program = r#"
    fn main() {
        mut val = 1;
        val = outer(val);
        // outer: val = inner(val*2) = inner(2) = 2+10 = 12, then 12*3 = 36
        assert val == 36;
        return;
    }

    fn outer(mut x) inline -> 1 {
        x = x * 2;
        x = inner(x);
        x = x * 3;
        return x;
    }

    fn inner(mut y) inline -> 1 {
        y = y + 10;
        return y;
    }
    "#;
    compile_and_run(&ProgramSource::Raw(program.to_string()), (&[], &[]), false);
}

#[test]
fn test_mutable_nested_function_calls() {
    let program = r#"
    fn main() {
        mut a = 1;
        mut b = 2;
        a, b = swap(a, b);
        assert a == 2;
        assert b == 1;

        a, b = swap(a, b);
        assert a == 1;
        assert b == 2;

        mut c = compute(a, b);
        assert c == 5;  // 1 + 2*2 = 5
        c = compute(c, c);
        assert c == 15; // 5 + 5*2 = 15
        return;
    }

    fn swap(x, y) -> 2 {
        return y, x;
    }

    fn compute(x, y) -> 1 {
        result = x + y * 2;
        return result;
    }
    "#;
    compile_and_run(&ProgramSource::Raw(program.to_string()), (&[], &[]), false);
}

#[test]
fn test_mutable_complex_if_else() {
    let program = r#"
    fn main() {
        mut x = 0;
        mut y = 0;
        mut z = 0;

        cond1 = 1;
        if cond1 == 1 {
            x = x + 10;
            y = y + 20;
        } else {
            x = x + 100;
            z = z + 30;
        }
        assert x == 10;
        assert y == 20;
        assert z == 0;

        cond2 = 0;
        if cond2 == 1 {
            x = x + 1;
        } else {
            x = x + 2;
            y = y + 3;
        }
        assert x == 12;
        assert y == 23;
        return;
    }
    "#;
    compile_and_run(&ProgramSource::Raw(program.to_string()), (&[], &[]), false);
}

#[test]
fn test_mutable_nested_if_else() {
    // Test mutable variable through nested if/else - simplified version
    // The full nested case with mutations after inner if/else is complex
    let program = r#"
    fn main() {
        mut counter = 0;

        a = 1;
        if a == 1 {
            counter = counter + 1;
        } else {
            counter = counter + 1000;
        }
        assert counter == 1;

        b = 1;
        if b == 1 {
            counter = counter + 10;
        } else {
            counter = counter + 100;
        }
        // counter = 1 + 10 = 11
        assert counter == 11;
        return;
    }
    "#;
    compile_and_run(&ProgramSource::Raw(program.to_string()), (&[], &[]), false);
}

#[test]
fn test_mutable_multiple_variables_interleaved() {
    let program = r#"
    fn main() {
        mut a = 1;
        mut b = 2;
        mut c = 3;

        a = a + b;      // a = 3
        b = b + c;      // b = 5
        c = c + a;      // c = 6

        a = a * 2;      // a = 6
        b = b * 2;      // b = 10
        c = c * 2;      // c = 12

        assert a == 6;
        assert b == 10;
        assert c == 12;

        // Cross-dependencies
        a = b + c;      // a = 22
        b = c + a;      // b = 34 (uses new a)
        c = a + b;      // c = 56 (uses new a and b)

        assert a == 22;
        assert b == 34;
        assert c == 56;
        return;
    }
    "#;
    compile_and_run(&ProgramSource::Raw(program.to_string()), (&[], &[]), false);
}

#[test]
fn test_mutable_fibonacci_unrolled() {
    // Fibonacci using mutable variables
    // Note: using separate temp variable per iteration to avoid internal var reuse issues
    let program = r#"
    fn main() {
        mut fib_prev = 0;
        mut fib_curr = 1;

        // Manual unroll for clarity (internal mut temp in loop has issues)
        temp0 = fib_curr;
        fib_curr = fib_prev + fib_curr;
        fib_prev = temp0;

        temp1 = fib_curr;
        fib_curr = fib_prev + fib_curr;
        fib_prev = temp1;

        temp2 = fib_curr;
        fib_curr = fib_prev + fib_curr;
        fib_prev = temp2;

        temp3 = fib_curr;
        fib_curr = fib_prev + fib_curr;
        fib_prev = temp3;

        temp4 = fib_curr;
        fib_curr = fib_prev + fib_curr;
        fib_prev = temp4;

        // After 5 iterations: fib = 0, 1, 1, 2, 3, 5, 8
        assert fib_curr == 8;
        assert fib_prev == 5;
        return;
    }
    "#;
    compile_and_run(&ProgramSource::Raw(program.to_string()), (&[], &[]), false);
}

#[test]
fn test_mutable_with_arrays() {
    let program = r#"
    const N = 5;

    fn main() {
        arr = malloc(N);

        mut sum = 0;
        for i in 0..N unroll {
            arr[i] = i * 2;
            sum = sum + arr[i];
        }
        // arr = [0, 2, 4, 6, 8]
        // sum = 0 + 2 + 4 + 6 + 8 = 20
        assert sum == 20;

        mut product = 1;
        for i in 1..N unroll {
            product = product * arr[i];
        }
        // product = 2 * 4 * 6 * 8 = 384
        assert product == 384;
        return;
    }
    "#;
    compile_and_run(&ProgramSource::Raw(program.to_string()), (&[], &[]), false);
}

#[test]
fn test_mutable_in_match() {
    // Match with mutable - use only inside arms, not after
    // (mutating after match requires similar handling as if/else)
    let program = r#"
    fn main() {
        selector = 2;
        match selector {
            0 => {
                mut result = 1;
                assert result == 1;
            }
            1 => {
                mut result = 10;
                assert result == 10;
            }
            2 => {
                mut result = 100;
                result = result + 5;
                assert result == 105;
            }
        }
        return;
    }
    "#;
    compile_and_run(&ProgramSource::Raw(program.to_string()), (&[], &[]), false);
}

#[test]
fn test_mutable_const_array_iteration() {
    let program = r#"
    const WEIGHTS = [1, 2, 3, 4, 5];
    const N = 5;

    fn main() {
        mut weighted_sum = 0;
        for i in 0..N unroll {
            weighted_sum = weighted_sum + WEIGHTS[i] * (i + 1);
        }
        // weighted_sum = 1*1 + 2*2 + 3*3 + 4*4 + 5*5 = 1 + 4 + 9 + 16 + 25 = 55
        assert weighted_sum == 55;
        return;
    }
    "#;
    compile_and_run(&ProgramSource::Raw(program.to_string()), (&[], &[]), false);
}

#[test]
fn test_mutable_function_chain() {
    let program = r#"
    fn main() {
        mut x = 1;
        x = step1(x);
        x = step2(x);
        x = step3(x);
        // step1: 1*2+1 = 3
        // step2: 3*3+2 = 11
        // step3: 11*4+3 = 47
        assert x == 47;
        return;
    }

    fn step1(mut n) -> 1 {
        n = n * 2;
        n = n + 1;
        return n;
    }

    fn step2(mut n) -> 1 {
        n = n * 3;
        n = n + 2;
        return n;
    }

    fn step3(mut n) -> 1 {
        n = n * 4;
        n = n + 3;
        return n;
    }
    "#;
    compile_and_run(&ProgramSource::Raw(program.to_string()), (&[], &[]), false);
}

#[test]
fn test_mutable_complex_expressions() {
    let program = r#"
    fn main() {
        mut a = 5;
        mut b = 3;

        // Complex expression on RHS
        a = a * a + b * b;  // 25 + 9 = 34
        assert a == 34;

        b = a - b * 2;      // 34 - 6 = 28
        assert b == 28;

        mut c = a + b;      // 34 + 28 = 62
        assert c == 62;

        // Multiple mutations
        c = c + 8;          // 70
        assert c == 70;

        c = c - 10;         // 60
        assert c == 60;
        return;
    }
    "#;
    compile_and_run(&ProgramSource::Raw(program.to_string()), (&[], &[]), false);
}

#[test]
fn test_mutable_with_inlined_in_loop() {
    // Test inlined function (non-mutable arg) with external mutable accumulator
    let program = r#"
    fn main() {
        mut total = 0;
        for i in 0..5 unroll {
            temp = add_one_pure(i);
            total = total + temp;
        }
        // add_one_pure(0) = 1, (1) = 2, (2) = 3, (3) = 4, (4) = 5
        // total = 1+2+3+4+5 = 15
        assert total == 15;
        return;
    }

    fn add_one_pure(x) inline -> 1 {
        result = x + 1;
        return result;
    }
    "#;
    compile_and_run(&ProgramSource::Raw(program.to_string()), (&[], &[]), false);
}

#[test]
fn test_mutable_accumulator_pattern() {
    let program = r#"
    const N = 6;

    fn main() {
        // Compute factorial of 5 using mutable accumulator
        mut factorial = 1;
        for i in 1..N unroll {
            factorial = factorial * i;
        }
        // 1 * 1 * 2 * 3 * 4 * 5 = 120
        assert factorial == 120;

        // Compute sum of squares
        mut sum_squares = 0;
        for i in 1..N unroll {
            sum_squares = sum_squares + i * i;
        }
        // 1 + 4 + 9 + 16 + 25 = 55
        assert sum_squares == 55;

        // Compute triangular number
        mut triangular = 0;
        for i in 1..N unroll {
            triangular = triangular + i;
        }
        // 1 + 2 + 3 + 4 + 5 = 15
        assert triangular == 15;
        return;
    }
    "#;
    compile_and_run(&ProgramSource::Raw(program.to_string()), (&[], &[]), false);
}

#[test]
fn test_mutable_multiple_returns_chain() {
    let program = r#"
    fn main() {
        mut a = 1;
        mut b = 2;
        mut c = 3;

        // Chain of multi-return function calls
        a, b = double_both(a, b);
        assert a == 2;
        assert b == 4;

        b, c = double_both(b, c);
        assert b == 8;
        assert c == 6;

        a, c = double_both(a, c);
        assert a == 4;
        assert c == 12;

        // Final values
        assert a + b + c == 24;
        return;
    }

    fn double_both(x, y) -> 2 {
        return x * 2, y * 2;
    }
    "#;
    compile_and_run(&ProgramSource::Raw(program.to_string()), (&[], &[]), false);
}

#[test]
fn test_mutable_rev_unrolled_loop() {
    let program = r#"
    fn main() {
        mut countdown = 0;
        for i in rev 0..5 unroll {
            countdown = countdown * 10 + i;
        }
        // i goes: 4, 3, 2, 1, 0
        // countdown: 0*10+4=4, 4*10+3=43, 43*10+2=432, 432*10+1=4321, 4321*10+0=43210
        assert countdown == 43210;
        return;
    }
    "#;
    compile_and_run(&ProgramSource::Raw(program.to_string()), (&[], &[]), false);
}

#[test]
fn test_mutable_if_else_in_unrolled_loop() {
    let program = r#"
    fn main() {
        mut even_sum = 0;
        mut odd_sum = 0;

        for i in 0..6 unroll {
            remainder = i % 2;
            if remainder == 0 {
                even_sum = even_sum + i;
            } else {
                odd_sum = odd_sum + i;
            }
        }
        // even: 0 + 2 + 4 = 6
        // odd: 1 + 3 + 5 = 9
        assert even_sum == 6;
        assert odd_sum == 9;
        return;
    }
    "#;
    compile_and_run(&ProgramSource::Raw(program.to_string()), (&[], &[]), false);
}

#[test]
fn test_mutable_comprehensive_stress() {
    // A comprehensive test combining multiple mutable variables
    let program = r#"
    const SIZE = 4;

    fn main() {
        arr = malloc(SIZE);

        // Initialize array with squares
        for i in 0..SIZE unroll {
            arr[i] = i * i;
        }
        // arr = [0, 1, 4, 9]

        // Sum the array using mutable accumulator
        mut sum = 0;
        for i in 0..SIZE unroll {
            val = arr[i];
            sum = sum + val;
        }
        // sum = 0 + 1 + 4 + 9 = 14
        assert sum == 14;

        // Double the sum multiple times
        sum = sum * 2;  // 28
        sum = sum + 2;  // 30
        assert sum == 30;

        // Use inline function with mutable arg
        mut result = process(sum);
        assert result == 35;  // 30 + 5

        result = process(result);
        assert result == 40;  // 35 + 5

        return;
    }

    fn process(mut x) inline -> 1 {
        x = x + 5;
        return x;
=======


#[test]
fn test_nested_matches() {
    let program = r#"
    fn main() {
        assert test_func(0, 0) == 6;
        assert test_func(1, 0) == 3;
        return;
    }

    fn test_func(a, b) -> 1 {
        x = 1;
    
        var mut_x_2;
        match a {
            0 => {            
                var mut_x_1;
                mut_x_1 = x + 2;
                match b {
                    0 => {                    
                        mut_x_2 = mut_x_1 + 3;
                    }
                }
            }
            1 => {
                mut_x_2 = x + 2;
            }
        }

        return mut_x_2;
>>>>>>> 7a2532ce
    }
    "#;
    compile_and_run(&ProgramSource::Raw(program.to_string()), (&[], &[]), false);
}

#[test]
<<<<<<< HEAD
fn test() {
    let program = r#"
    fn main() {
        for i in 0..6 {
            mut x = i;
            x = x + 1;
            for j in 0..3 {
                mut y = x + 1;
                y = y + j;
                if i == 10 {
                    y = y - 1;
                }
                if j == 10000 {
                    y = y - 2;
                } else if i != 1000 {
                    y = y + 2;
                }
                if j == 10000 {
                    y = y - 2;
                } else if i == 1000 {
                    y = y + 2;
                }
                if j == 10000 {
                    y = y - 2;
                } else if i != 1000 {
                    y = y + 2;
                } else {
                    y = y + 2;
                }
                assert y == i + j + 6;
            }
        }
        return;
    }
    "#;
    compile_and_run(&ProgramSource::Raw(program.to_string()), (&[], &[]), false);
}


#[test]
fn test_mutable_in_match_arms() {
    let program = r#"
    fn main() {
        assert func(0) == 11;
        assert func(1) == 20;
        assert func(2) == 10;
        return;
    }

    fn func(i) -> 1 {
        mut x = 10;
        match i {
            0 => {
                x = x + 1;
            }
            1 => {
                x = x + 10;
            }
            2 => {
                // do nothing
            }
        }
        return x;
    }
     "#;
    compile_and_run(&ProgramSource::Raw(program.to_string()), (&[], &[]), false);
}


#[test]
fn test_mutable_in_complex_control_flow() {
    let program = r#"
    fn main() {
        assert func(0) == 11;
        assert func(1) == 40;
        assert func(2) == 10;
        return;
    }

    fn func(i) -> 1 {
        mut x = 10;
        match i {
            0 => {
                x = x + 1;
            }
            1 => {
                if 1 == 0 {
                    x = x + 100;
                } else {
                    x = x + 10;
                }
                if 1 == 0 {
                    
                } else {
                    x = x + 10;
                }
                if 1 == 1 {
                     if 1 == 0 {
                    
                    } else {
                        x = x + 10;
                    }
                } else {
                    
                }
            }
            2 => {
                // do nothing
            }
        }
        return x;
    }
     "#;
=======
fn test_deeply_nested_match() {
    // Test with 3 levels of nesting, multiple arms, and variables at each level
    let program = r#"
    fn main() {
        // Test each combination with expected values
        // (0,0,0): base=1000, local_a=5, local_b=8, inner_val=1008
        assert compute(0, 0, 0) == 1008;
        // (0,0,1): base=1000, local_a=5, local_b=8, inner_val=1009
        assert compute(0, 0, 1) == 1009;
        // (0,1,0): base=1000, local_a=5, local_b=12, inner_val=1012
        assert compute(0, 1, 0) == 1012;
        // (0,1,1): base=1000, local_a=5, local_b=12, inner_val=1013
        assert compute(0, 1, 1) == 1013;
        // (1,0,0): base=1000, local_a=16, local_b=36, inner_val=1036
        assert compute(1, 0, 0) == 1036;
        // (1,0,1): base=1000, local_a=16, local_b=36, inner_val=1037
        assert compute(1, 0, 1) == 1037;
        // (1,1,0): base=1000, local_a=16, local_b=46, inner_val=1046
        assert compute(1, 1, 0) == 1046;
        // (1,1,1): base=1000, local_a=16, local_b=46, inner_val=1047
        assert compute(1, 1, 1) == 1047;
        return;
    }

    fn compute(a, b, c) -> 1 {
        base = 1000;
        var outer_val;
        var mid_val;
        var inner_val;

        match a {
            0 => {
                outer_val = 5;
                var local_a;
                local_a = a + outer_val;  // local_a = 5

                match b {
                    0 => {
                        mid_val = 3;
                        var local_b;
                        local_b = local_a + mid_val;  // local_b = 8

                        match c {
                            0 => {
                                inner_val = base + local_b + c;  // 1000 + 8 + 0 = 1008
                            }
                            1 => {
                                inner_val = base + local_b + c;  // 1000 + 8 + 1 = 1009
                            }
                        }
                    }
                    1 => {
                        mid_val = 7;
                        var local_b;
                        local_b = local_a + mid_val;  // local_b = 12

                        match c {
                            0 => {
                                inner_val = base + local_b + c;  // 1000 + 12 + 0 = 1012
                            }
                            1 => {
                                inner_val = base + local_b + c;  // 1000 + 12 + 1 = 1013
                            }
                        }
                    }
                }
            }
            1 => {
                outer_val = 15;
                var local_a;
                local_a = a + outer_val;  // local_a = 16

                match b {
                    0 => {
                        mid_val = 20;
                        var local_b;
                        local_b = local_a + mid_val;  // local_b = 36

                        match c {
                            0 => {
                                inner_val = base + local_b + c;  // 1000 + 36 + 0 = 1036
                            }
                            1 => {
                                inner_val = base + local_b + c;  // 1000 + 36 + 1 = 1037
                            }
                        }
                    }
                    1 => {
                        mid_val = 30;
                        var local_b;
                        local_b = local_a + mid_val;  // local_b = 46

                        match c {
                            0 => {
                                inner_val = base + local_b + c;  // 1000 + 46 + 0 = 1046
                            }
                            1 => {
                                inner_val = base + local_b + c;  // 1000 + 46 + 1 = 1047
                            }
                        }
                    }
                }
            }
        }

        return inner_val;
    }
    "#;
>>>>>>> 7a2532ce
    compile_and_run(&ProgramSource::Raw(program.to_string()), (&[], &[]), false);
}<|MERGE_RESOLUTION|>--- conflicted
+++ resolved
@@ -1209,7 +1209,6 @@
     compile_and_run(&ProgramSource::Raw(program.to_string()), (&[], &[]), false);
 }
 
-<<<<<<< HEAD
 // Tests for mutable variables feature
 
 #[test]
@@ -1938,46 +1937,12 @@
     fn process(mut x) inline -> 1 {
         x = x + 5;
         return x;
-=======
-
-
-#[test]
-fn test_nested_matches() {
-    let program = r#"
-    fn main() {
-        assert test_func(0, 0) == 6;
-        assert test_func(1, 0) == 3;
-        return;
-    }
-
-    fn test_func(a, b) -> 1 {
-        x = 1;
-    
-        var mut_x_2;
-        match a {
-            0 => {            
-                var mut_x_1;
-                mut_x_1 = x + 2;
-                match b {
-                    0 => {                    
-                        mut_x_2 = mut_x_1 + 3;
-                    }
-                }
-            }
-            1 => {
-                mut_x_2 = x + 2;
-            }
-        }
-
-        return mut_x_2;
->>>>>>> 7a2532ce
-    }
-    "#;
-    compile_and_run(&ProgramSource::Raw(program.to_string()), (&[], &[]), false);
-}
-
-#[test]
-<<<<<<< HEAD
+    }
+    "#;
+    compile_and_run(&ProgramSource::Raw(program.to_string()), (&[], &[]), false);
+}
+
+#[test]
 fn test() {
     let program = r#"
     fn main() {
@@ -2016,7 +1981,6 @@
     compile_and_run(&ProgramSource::Raw(program.to_string()), (&[], &[]), false);
 }
 
-
 #[test]
 fn test_mutable_in_match_arms() {
     let program = r#"
@@ -2045,7 +2009,6 @@
      "#;
     compile_and_run(&ProgramSource::Raw(program.to_string()), (&[], &[]), false);
 }
-
 
 #[test]
 fn test_mutable_in_complex_control_flow() {
@@ -2091,7 +2054,45 @@
         return x;
     }
      "#;
-=======
+
+    compile_and_run(&ProgramSource::Raw(program.to_string()), (&[], &[]), false);
+}
+
+#[test]
+fn test_nested_matches() {
+    let program = r#"
+    fn main() {
+        assert test_func(0, 0) == 6;
+        assert test_func(1, 0) == 3;
+        return;
+    }
+
+    fn test_func(a, b) -> 1 {
+        x = 1;
+    
+        var mut_x_2;
+        match a {
+            0 => {            
+                var mut_x_1;
+                mut_x_1 = x + 2;
+                match b {
+                    0 => {                    
+                        mut_x_2 = mut_x_1 + 3;
+                    }
+                }
+            }
+            1 => {
+                mut_x_2 = x + 2;
+            }
+        }
+
+        return mut_x_2;
+    }
+    "#;
+    compile_and_run(&ProgramSource::Raw(program.to_string()), (&[], &[]), false);
+}
+
+#[test]
 fn test_deeply_nested_match() {
     // Test with 3 levels of nesting, multiple arms, and variables at each level
     let program = r#"
@@ -2200,6 +2201,5 @@
         return inner_val;
     }
     "#;
->>>>>>> 7a2532ce
     compile_and_run(&ProgramSource::Raw(program.to_string()), (&[], &[]), false);
 }