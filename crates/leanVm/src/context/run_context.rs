use p3_field::PrimeField64;

use crate::{
    bytecode::operand::MemOrConstant,
    errors::{memory::MemoryError, vm::VirtualMachineError},
    memory::{address::MemoryAddress, manager::MemoryManager, val::MemoryValue},
<<<<<<< HEAD
=======
    types::instruction::{MemOrConstant, MemOrFp, MemOrFpOrConstant},
>>>>>>> 51c28115
};

#[derive(Debug, Default)]
pub struct RunContext {
    /// The address in memory of the current instruction to be executed.
    pub(crate) pc: MemoryAddress,
    /// Points to the beginning of the stack frame of the current function.
    ///
    /// The value of `fp` stays the same fopr all the instructions in the same invocation of a function.
    pub(crate) fp: MemoryAddress,
}

impl RunContext {
    #[must_use]
    pub const fn new(pc: MemoryAddress, fp: MemoryAddress) -> Self {
        Self { pc, fp }
    }

    #[must_use]
    pub const fn pc(&self) -> &MemoryAddress {
        &self.pc
    }

    #[must_use]
    pub const fn fp(&self) -> &MemoryAddress {
        &self.fp
    }

    /// Resolves a `MemOrConstant` operand to its final value.
    ///
    /// - If the operand is a constant, it returns the constant.
    /// - If it's a memory location, it computes the address relative to `fp` and fetches the value from memory.
    pub fn get_value<F>(
        &self,
        operand: &MemOrConstant<F>,
        memory: &MemoryManager,
    ) -> Result<MemoryValue<F>, VirtualMachineError<F>>
    where
        F: PrimeField64,
    {
        match operand {
            MemOrConstant::Constant(val) => Ok(MemoryValue::Int(*val)),
            MemOrConstant::MemoryAfterFp { shift } => {
                let addr = self.fp.add_usize(*shift)?;
                memory
                    .get(addr)
                    .ok_or_else(|| MemoryError::UninitializedMemory(addr).into())
            }
        }
    }

    /// Resolves a `MemOrFp` operand to its final value.
    ///
    /// - If the operand is the frame pointer `Fp`, it returns the `fp` address itself.
    /// - If it's a memory location, it computes the address relative to `fp` and fetches the value.
    pub fn get_value_from_mem_or_fp<F>(
        &self,
        operand: &MemOrFp,
        memory: &MemoryManager,
    ) -> Result<MemoryValue<F>, VirtualMachineError<F>>
    where
        F: PrimeField64,
    {
        match operand {
            MemOrFp::Fp => Ok(MemoryValue::Address(self.fp)),
            MemOrFp::MemoryAfterFp { shift } => {
                let addr = self.fp.add_usize(*shift)?;
                memory
                    .get(addr)
                    .ok_or_else(|| MemoryError::UninitializedMemory(addr).into())
            }
        }
    }

    /// Resolves a `MemOrFpOrConstant` operand to its final value.
    ///
    /// This is a comprehensive resolver that handles all three potential operand types:
    /// - a constant value,
    /// - a memory location relative to `fp`,
    /// - the `fp` register itself.
    pub fn get_value_from_mem_or_fp_or_constant<F>(
        &self,
        operand: &MemOrFpOrConstant<F>,
        memory: &MemoryManager,
    ) -> Result<MemoryValue<F>, VirtualMachineError<F>>
    where
        F: PrimeField64,
    {
        match operand {
            MemOrFpOrConstant::Constant(val) => Ok(MemoryValue::Int(*val)),
            MemOrFpOrConstant::Fp => Ok(MemoryValue::Address(self.fp)),
            MemOrFpOrConstant::MemoryAfterFp { shift } => {
                let addr = self.fp.add_usize(*shift)?;
                memory
                    .get(addr)
                    .ok_or_else(|| MemoryError::UninitializedMemory(addr).into())
            }
        }
    }
}

#[cfg(test)]
mod tests {
    use p3_baby_bear::BabyBear;
    use p3_field::PrimeCharacteristicRing;

    use super::*;

    type F = BabyBear;

    #[test]
    fn test_get_value_constant() {
        // Create a dummy RunContext with pc and fp.
        let ctx = RunContext::new(
            MemoryAddress {
                segment_index: 0,
                offset: 0,
            },
            MemoryAddress {
                segment_index: 1,
                offset: 0,
            },
        );

        // A constant operand with field element 42.
        let operand = MemOrConstant::Constant(F::from_u64(42));

        // Run `get_value` with an unused memory manager (memory is not needed for constants).
        let memory = MemoryManager::default();

        // It should return the wrapped constant as a MemoryValue::Int.
        let result = ctx.get_value(&operand, &memory).unwrap();
        assert_eq!(result, MemoryValue::Int(F::from_u64(42)));
    }

    #[test]
    fn test_get_value_memory_after_fp_success() {
        let mut memory = MemoryManager::default();

        // Add a segment that will be used for `fp`.
        let fp = memory.add(); // segment_index = 0, offset = 0

        // Shift = 2, so address to read is fp + 2 => offset 2 in the same segment.
        let addr_to_read = MemoryAddress {
            segment_index: fp.segment_index,
            offset: fp.offset + 2,
        };

        // Insert a value at that address manually.
        let expected_val = MemoryValue::Int(F::from_u64(99));
        memory
            .memory
            .insert(addr_to_read, expected_val.clone())
            .unwrap();

        // Create a RunContext with that fp.
        let ctx = RunContext::new(
            MemoryAddress {
                segment_index: 0,
                offset: 0,
            }, // dummy pc
            fp,
        );

        // The operand asks to read memory at fp + 2.
        let operand = MemOrConstant::MemoryAfterFp { shift: 2 };

        // Call get_value, which should fetch the value we inserted.
        let result = ctx.get_value(&operand, &memory).unwrap();
        assert_eq!(result, expected_val);
    }

    #[test]
    fn test_get_value_memory_after_fp_uninitialized_memory() {
        let mut memory = MemoryManager::default();

        // Create a segment and set fp to its base.
        let fp = memory.add(); // segment_index = 0, offset = 0

        // We won't insert anything, so all memory is uninitialized.

        // Shift = 1 → fp + 1 points to offset 1 (which is uninitialized).
        let operand: MemOrConstant<F> = MemOrConstant::MemoryAfterFp { shift: 1 };

        // Set up context.
        let ctx = RunContext::new(
            MemoryAddress {
                segment_index: 0,
                offset: 0,
            }, // dummy pc
            fp,
        );

        // Calling get_value should return a VirtualMachineError::MemoryError::UninitializedMemory.
        let err = ctx.get_value(&operand, &memory).unwrap_err();

        match err {
            VirtualMachineError::Memory(MemoryError::UninitializedMemory(addr)) => {
                assert_eq!(addr.segment_index, fp.segment_index);
                assert_eq!(addr.offset, fp.offset + 1);
            }
            other => panic!("Unexpected error: {other:?}"),
        }
    }

    #[test]
    fn test_get_value_from_mem_or_fp_or_constant_is_constant() {
        let ctx = RunContext::new(MemoryAddress::new(0, 0), MemoryAddress::new(1, 0));
        let operand = MemOrFpOrConstant::Constant(F::from_u64(123));
        let memory = MemoryManager::default();
        let result = ctx
            .get_value_from_mem_or_fp_or_constant(&operand, &memory)
            .unwrap();
        assert_eq!(result, MemoryValue::Int(F::from_u64(123)));
    }

    #[test]
    fn test_get_value_from_mem_or_fp_or_constant_is_fp() {
        let fp_addr = MemoryAddress::new(1, 10);
        let ctx = RunContext::new(MemoryAddress::new(0, 0), fp_addr);
        let operand = MemOrFpOrConstant::<F>::Fp;
        let memory = MemoryManager::default();
        let result = ctx
            .get_value_from_mem_or_fp_or_constant(&operand, &memory)
            .unwrap();
        assert_eq!(result, MemoryValue::Address(fp_addr));
    }

    #[test]
    fn test_get_value_from_mem_or_fp_or_constant_is_mem_success() {
        let mut memory = MemoryManager::default();
        let fp = memory.add();
        let addr_to_read = fp.add_usize::<F>(7).unwrap();
        let expected_val = MemoryValue::<F>::Address(MemoryAddress::new(5, 5));
        memory
            .memory
            .insert(addr_to_read, expected_val.clone())
            .unwrap();

        let ctx = RunContext::new(MemoryAddress::new(0, 0), fp);
        let operand = MemOrFpOrConstant::MemoryAfterFp { shift: 7 };
        let result = ctx
            .get_value_from_mem_or_fp_or_constant(&operand, &memory)
            .unwrap();
        assert_eq!(result, expected_val);
    }
}<|MERGE_RESOLUTION|>--- conflicted
+++ resolved
@@ -4,10 +4,6 @@
     bytecode::operand::MemOrConstant,
     errors::{memory::MemoryError, vm::VirtualMachineError},
     memory::{address::MemoryAddress, manager::MemoryManager, val::MemoryValue},
-<<<<<<< HEAD
-=======
-    types::instruction::{MemOrConstant, MemOrFp, MemOrFpOrConstant},
->>>>>>> 51c28115
 };
 
 #[derive(Debug, Default)]
