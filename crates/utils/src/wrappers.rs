use multilinear_toolkit::prelude::*;
use p3_challenger::DuplexChallenger;
use p3_koala_bear::KoalaBear;

use crate::Poseidon16;
use crate::get_poseidon16;

pub type FSProver<EF, Challenger> = ProverState<PF<EF>, EF, Challenger>;
pub type FSVerifier<EF, Challenger> = VerifierState<PF<EF>, EF, Challenger>;

pub type MyChallenger = DuplexChallenger<KoalaBear, Poseidon16, 16, 8>;

pub fn build_challenger() -> MyChallenger {
    MyChallenger::new(get_poseidon16().clone())
}

pub fn build_prover_state<EF: ExtensionField<KoalaBear>>(padding: bool) -> ProverState<KoalaBear, EF, MyChallenger> {
    ProverState::new(build_challenger(), padding)
}

pub fn build_verifier_state<EF: ExtensionField<KoalaBear>>(
    prover_state: ProverState<KoalaBear, EF, MyChallenger>,
) -> VerifierState<KoalaBear, EF, MyChallenger> {
<<<<<<< HEAD
    VerifierState::new(prover_state.into_proof(), build_challenger())
=======
    VerifierState::new(
        prover_state.proof_data().to_vec(),
        build_challenger(),
        prover_state.has_padding(),
    )
>>>>>>> 03ec5f91
}

pub trait ToUsize {
    fn to_usize(self) -> usize;
}

impl<F: PrimeField64> ToUsize for F {
    fn to_usize(self) -> usize {
        self.as_canonical_u64() as usize
    }
}<|MERGE_RESOLUTION|>--- conflicted
+++ resolved
@@ -21,15 +21,7 @@
 pub fn build_verifier_state<EF: ExtensionField<KoalaBear>>(
     prover_state: ProverState<KoalaBear, EF, MyChallenger>,
 ) -> VerifierState<KoalaBear, EF, MyChallenger> {
-<<<<<<< HEAD
     VerifierState::new(prover_state.into_proof(), build_challenger())
-=======
-    VerifierState::new(
-        prover_state.proof_data().to_vec(),
-        build_challenger(),
-        prover_state.has_padding(),
-    )
->>>>>>> 03ec5f91
 }
 
 pub trait ToUsize {
