--- conflicted
+++ resolved
@@ -16,12 +16,7 @@
     Execution(ExecutionTable),
     DotProductBE(DotProductPrecompile<true>),
     DotProductEE(DotProductPrecompile<false>),
-<<<<<<< HEAD
     Poseidon16(Poseidon16Precompile<true>),
-    Poseidon24(Poseidon24Precompile),
-=======
-    Poseidon16(Poseidon16Precompile),
->>>>>>> bd1979c1
 }
 
 #[macro_export]
