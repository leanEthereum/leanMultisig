use crate::instruction_encoder::field_representation;
use crate::{
    COL_INDEX_FP, COL_INDEX_MEM_ADDRESS_A, COL_INDEX_MEM_ADDRESS_B, COL_INDEX_MEM_ADDRESS_C,
    COL_INDEX_MEM_VALUE_A, COL_INDEX_MEM_VALUE_B, COL_INDEX_MEM_VALUE_C, COL_INDEX_PC,
    N_EXEC_COLUMNS, N_INSTRUCTION_COLUMNS,
};
use p3_field::PrimeCharacteristicRing;
use p3_field::{BasedVectorSpace, Field};
use p3_symmetric::Permutation;
use p3_util::log2_ceil_usize;
use rayon::prelude::*;
use utils::{ToUsize, get_poseidon16, get_poseidon24};
use vm::*;

#[derive(Debug)]
pub struct WitnessDotProduct {
    pub cycle: usize,
    pub addr_0: usize,   // normal pointer
    pub addr_1: usize,   // normal pointer
    pub addr_res: usize, // normal pointer
    pub len: usize,
    pub slice_0: Vec<EF>,
    pub slice_1: Vec<EF>,
    pub res: EF,
}

#[derive(Debug)]
pub struct WitnessMultilinearEval {
    pub cycle: usize,
    pub addr_coeffs: usize, // vectorized pointer, of size 8.2^size
    pub addr_point: usize,  // vectorized pointer, of size `size`
    pub addr_res: usize,    // vectorized pointer
    pub n_vars: usize,
    pub point: Vec<EF>,
    pub res: EF,
}

#[derive(Debug)]
pub struct WitnessPoseidon16 {
    pub cycle: Option<usize>,
    pub addr_input_a: usize, // vectorized pointer (of size 1)
    pub addr_input_b: usize, // vectorized pointer (of size 1)
    pub addr_output: usize,  // vectorized pointer (of size 2)
    pub input: [F; 16],
    pub output: [F; 16],
}

impl WitnessPoseidon16 {
    pub fn poseidon_of_zero() -> Self {
        Self {
            cycle: None,
            addr_input_a: ZERO_VEC_PTR,
            addr_input_b: ZERO_VEC_PTR,
            addr_output: POSEIDON_16_NULL_HASH_PTR,
            input: [F::ZERO; 16],
            output: get_poseidon16().permute([F::ZERO; 16]),
        }
    }
}

#[derive(Debug)]
pub struct WitnessPoseidon24 {
    pub cycle: Option<usize>,
    pub addr_input_a: usize, // vectorized pointer (of size 2)
    pub addr_input_b: usize, // vectorized pointer (of size 1)
    pub addr_output: usize,  // vectorized pointer (of size 1)
    pub input: [F; 24],
    pub output: [F; 8], // last 8 elements of the output
}

impl WitnessPoseidon24 {
    pub fn poseidon_of_zero() -> Self {
        Self {
            cycle: None,
            addr_input_a: ZERO_VEC_PTR,
            addr_input_b: ZERO_VEC_PTR,
            addr_output: POSEIDON_24_NULL_HASH_PTR,
            input: [F::ZERO; 24],
            output: get_poseidon24().permute([F::ZERO; 24])[16..24]
                .try_into()
                .unwrap(),
        }
    }
}

#[derive(Debug)]
pub struct ExecutionTrace {
    pub full_trace: Vec<Vec<F>>,
    pub n_poseidons_16: usize,
    pub n_poseidons_24: usize,
    pub poseidons_16: Vec<WitnessPoseidon16>, // padded with empty poseidons
    pub poseidons_24: Vec<WitnessPoseidon24>, // padded with empty poseidons
    pub dot_products: Vec<WitnessDotProduct>,
    pub vm_multilinear_evals: Vec<WitnessMultilinearEval>,
    pub public_memory_size: usize,
    pub memory: Vec<F>, // of length a multiple of public_memory_size
}

pub fn get_execution_trace(
    bytecode: &Bytecode,
    execution_result: &ExecutionResult,
) -> ExecutionTrace {
    assert_eq!(execution_result.pcs.len(), execution_result.fps.len());
    let n_cycles = execution_result.pcs.len();
    let memory = &execution_result.memory;
    let log_n_cycles_rounded_up = n_cycles.next_power_of_two().ilog2() as usize;
    let mut trace = (0..N_INSTRUCTION_COLUMNS + N_EXEC_COLUMNS)
        .map(|_| F::zero_vec(1 << log_n_cycles_rounded_up))
        .collect::<Vec<Vec<F>>>();
    let mut poseidons_16 = Vec::new();
    let mut poseidons_24 = Vec::new();
    let mut dot_products = Vec::new();
    let mut vm_multilinear_evals = Vec::new();

    for (cycle, (&pc, &fp)) in execution_result
        .pcs
        .iter()
        .zip(&execution_result.fps)
        .enumerate()
    {
        let instruction = &bytecode.instructions[pc];
        let field_repr = field_representation(instruction);

        // println!(
        //     "Cycle {}: PC = {}, FP = {}, Instruction = {}",
        //     i, pc, fp, instruction.to_string()
        // );

        for (j, field) in field_repr.iter().enumerate() {
            trace[j][cycle] = *field;
        }

        let mut addr_a = F::ZERO;
        if field_repr[3].is_zero() {
            // flag_a == 0
            addr_a = F::from_usize(fp) + field_repr[0]; // fp + operand_a
        }
        let value_a = memory.0[addr_a.to_usize()].unwrap();
        let mut addr_b = F::ZERO;
        if field_repr[4].is_zero() {
            // flag_b == 0
            addr_b = F::from_usize(fp) + field_repr[1]; // fp + operand_b
        }
        let value_b = memory.0[addr_b.to_usize()].unwrap();

        let mut addr_c = F::ZERO;
        if field_repr[5].is_zero() {
            // flag_c == 0
            addr_c = F::from_usize(fp) + field_repr[2]; // fp + operand_c
        } else if let Instruction::Deref { shift_1, .. } = instruction {
            let operand_c = F::from_usize(*shift_1);
            assert_eq!(field_repr[2], operand_c); // debug purpose
            addr_c = value_a + operand_c;
        }
        let value_c = memory.0[addr_c.to_usize()].unwrap();

        trace[COL_INDEX_MEM_VALUE_A][cycle] = value_a;
        trace[COL_INDEX_MEM_VALUE_B][cycle] = value_b;
        trace[COL_INDEX_MEM_VALUE_C][cycle] = value_c;
        trace[COL_INDEX_PC][cycle] = F::from_usize(pc);
        trace[COL_INDEX_FP][cycle] = F::from_usize(fp);
        trace[COL_INDEX_MEM_ADDRESS_A][cycle] = addr_a;
        trace[COL_INDEX_MEM_ADDRESS_B][cycle] = addr_b;
        trace[COL_INDEX_MEM_ADDRESS_C][cycle] = addr_c;

<<<<<<< HEAD
        // Precompile witness collection is now driven by VM events instead of rescanning here.
=======
        match instruction {
            Instruction::Poseidon2_16 { arg_a, arg_b, res } => {
                let addr_input_a = arg_a.read_value(memory, fp).unwrap().to_usize();
                let addr_input_b = arg_b.read_value(memory, fp).unwrap().to_usize();
                let addr_output = res.read_value(memory, fp).unwrap().to_usize();
                let value_a = memory.get_vector(addr_input_a).unwrap();
                let value_b = memory.get_vector(addr_input_b).unwrap();
                let output = memory.get_vectorized_slice(addr_output, 2).unwrap();
                poseidons_16.push(WitnessPoseidon16 {
                    cycle: Some(cycle),
                    addr_input_a,
                    addr_input_b,
                    addr_output,
                    input: [value_a, value_b].concat().try_into().unwrap(),
                    output: output.try_into().unwrap(),
                });
            }
            Instruction::Poseidon2_24 { arg_a, arg_b, res } => {
                let addr_input_a = arg_a.read_value(memory, fp).unwrap().to_usize();
                let addr_input_b = arg_b.read_value(memory, fp).unwrap().to_usize();
                let addr_output = res.read_value(memory, fp).unwrap().to_usize();
                let value_a = memory.get_vectorized_slice(addr_input_a, 2).unwrap();
                let value_b = memory.get_vector(addr_input_b).unwrap().to_vec();
                let output = memory.get_vector(addr_output).unwrap();
                poseidons_24.push(WitnessPoseidon24 {
                    cycle: Some(cycle),
                    addr_input_a,
                    addr_input_b,
                    addr_output,
                    input: [value_a, value_b].concat().try_into().unwrap(),
                    output,
                });
            }
            Instruction::DotProductExtensionExtension {
                arg0,
                arg1,
                res,
                size,
            } => {
                let addr_0 = arg0.read_value(memory, fp).unwrap().to_usize();
                let addr_1 = arg1.read_value(memory, fp).unwrap().to_usize();
                let addr_res = res.read_value(memory, fp).unwrap().to_usize();
                let slice_0 = memory
                    .get_continuous_slice_of_ef_elements(addr_0, *size)
                    .unwrap();
                let slice_1 = memory
                    .get_continuous_slice_of_ef_elements(addr_1, *size)
                    .unwrap();
                let res = memory.get_ef_element(addr_res).unwrap();
                dot_products.push(WitnessDotProduct {
                    cycle,
                    addr_0,
                    addr_1,
                    addr_res,
                    len: *size,
                    slice_0,
                    slice_1,
                    res,
                });
            }
            Instruction::MultilinearEval {
                coeffs,
                point,
                res,
                n_vars,
            } => {
                let addr_coeffs = coeffs.read_value(memory, fp).unwrap().to_usize();
                let addr_point = point.read_value(memory, fp).unwrap().to_usize();
                let addr_res = res.read_value(memory, fp).unwrap().to_usize();

                let log_point_size = log2_ceil_usize(*n_vars * DIMENSION);
                let point_slice = memory
                    .slice(addr_point << log_point_size, *n_vars * DIMENSION)
                    .unwrap();
                for i in *n_vars * DIMENSION..(*n_vars * DIMENSION).next_power_of_two() {
                    assert!(
                        memory
                            .get((addr_point << log_point_size) + i)
                            .unwrap()
                            .is_zero()
                    ); // padding
                }
                let point = point_slice[..*n_vars * DIMENSION]
                    .chunks_exact(DIMENSION)
                    .map(|chunk| EF::from_basis_coefficients_slice(chunk).unwrap())
                    .collect::<Vec<_>>();

                let res = memory.get_vector(addr_res).unwrap();
                assert!(res[DIMENSION..].iter().all(|&x| x.is_zero()));
                vm_multilinear_evals.push(WitnessMultilinearEval {
                    cycle,
                    addr_coeffs,
                    addr_point,
                    addr_res,
                    n_vars: *n_vars,
                    point,
                    res: EF::from_basis_coefficients_slice(&res[..DIMENSION]).unwrap(),
                });
            }
            _ => {}
        }
>>>>>>> b54dd5c9
    }

    // repeat the last row to get to a power of two
    for j in 0..N_INSTRUCTION_COLUMNS + N_EXEC_COLUMNS {
        let last_value = trace[j][n_cycles - 1];
        for i in n_cycles..(1 << log_n_cycles_rounded_up) {
            trace[j][i] = last_value;
        }
    }

    let memory = memory
        .0
        .par_iter()
        .map(|&v| v.unwrap_or(F::ZERO))
        .collect::<Vec<F>>();

    // Build witnesses from VM-collected events
    for e in &execution_result.vm_poseidon16_events {
        poseidons_16.push(WitnessPoseidon16 {
            cycle: Some(e.cycle),
            addr_input_a: e.addr_input_a,
            addr_input_b: e.addr_input_b,
            addr_output: e.addr_output,
            input: e.input,
            output: e.output,
        });
    }
    for e in &execution_result.vm_poseidon24_events {
        poseidons_24.push(WitnessPoseidon24 {
            cycle: Some(e.cycle),
            addr_input_a: e.addr_input_a,
            addr_input_b: e.addr_input_b,
            addr_output: e.addr_output,
            input: e.input,
            output: e.output,
        });
    }
    for e in &execution_result.vm_dot_product_events {
        dot_products.push(WitnessDotProduct {
            cycle: e.cycle,
            addr_0: e.addr_0,
            addr_1: e.addr_1,
            addr_res: e.addr_res,
            len: e.len,
            slice_0: e.slice_0.clone(),
            slice_1: e.slice_1.clone(),
            res: e.res,
        });
    }
    for e in &execution_result.vm_multilinear_eval_events {
        vm_multilinear_evals.push(WitnessMultilinearEval {
            cycle: e.cycle,
            addr_coeffs: e.addr_coeffs,
            addr_point: e.addr_point,
            addr_res: e.addr_res,
            n_vars: e.n_vars,
            point: e.point.clone(),
            res: e.res,
        });
    }

    let n_poseidons_16 = poseidons_16.len();
    let n_poseidons_24 = poseidons_24.len();

    let empty_poseidon16_output = get_poseidon16().permute([F::ZERO; 16]);
    let empty_poseidon24_output = get_poseidon24().permute([F::ZERO; 24])[16..24]
        .try_into()
        .unwrap();

    poseidons_16.extend(
        (0..n_poseidons_16.next_power_of_two() - n_poseidons_16).map(|_| WitnessPoseidon16 {
            cycle: None,
            addr_input_a: 0,
            addr_input_b: 0,
            addr_output: POSEIDON_16_NULL_HASH_PTR,
            input: [F::ZERO; 16],
            output: empty_poseidon16_output,
        }),
    );
    poseidons_24.extend(
        (0..n_poseidons_24.next_power_of_two() - n_poseidons_24).map(|_| WitnessPoseidon24 {
            cycle: None,
            addr_input_a: 0,
            addr_input_b: 0,
            addr_output: POSEIDON_24_NULL_HASH_PTR,
            input: [F::ZERO; 24],
            output: empty_poseidon24_output,
        }),
    );

    ExecutionTrace {
        full_trace: trace,
        n_poseidons_16,
        n_poseidons_24,
        poseidons_16,
        poseidons_24,
        dot_products,
        vm_multilinear_evals,
        public_memory_size: execution_result.public_memory_size,
        memory,
    }
}<|MERGE_RESOLUTION|>--- conflicted
+++ resolved
@@ -163,9 +163,6 @@
         trace[COL_INDEX_MEM_ADDRESS_B][cycle] = addr_b;
         trace[COL_INDEX_MEM_ADDRESS_C][cycle] = addr_c;
 
-<<<<<<< HEAD
-        // Precompile witness collection is now driven by VM events instead of rescanning here.
-=======
         match instruction {
             Instruction::Poseidon2_16 { arg_a, arg_b, res } => {
                 let addr_input_a = arg_a.read_value(memory, fp).unwrap().to_usize();
@@ -267,7 +264,6 @@
             }
             _ => {}
         }
->>>>>>> b54dd5c9
     }
 
     // repeat the last row to get to a power of two
