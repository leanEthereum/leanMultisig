[package]
name = "modular-precompiles"
version.workspace = true
edition.workspace = true

[workspace.package]
version = "0.1.0"
edition = "2024"

[workspace]
members = [
    "crates/*",
<<<<<<< HEAD
=======
    "crates/lean_prover/vm_air",
>>>>>>> 011b1f96
    "crates/lean_prover/witness_generation",
]

[workspace.lints]
rust.missing_debug_implementations = "warn"
rust.rust_2018_idioms = { level = "deny", priority = -1 }
rust.dead_code = "allow"
rustdoc.all = "warn"

[lints.clippy]
# all lints that are on by default (correctness, suspicious, style, complexity, perf)
all = { level = "warn", priority = -1 }

# new lints that are still under development
nursery = { level = "warn", priority = -1 }
# avoid lints that are too pedantic
doc_markdown = "allow"

# lints which are rather strict or have occasional false positives
pedantic = { level = "warn", priority = -1 }
# avoid lints that are too pedantic
cast_possible_truncation = "allow"
cast_precision_loss = "allow"
missing_errors_doc = "allow"
missing_panics_doc = "allow"
many_single_char_names = "allow"
should_panic_without_expect = "allow"
similar_names = "allow"
suboptimal_flops = "allow"
cast_sign_loss = "allow"

[workspace.dependencies]
# Local
air = { path = "crates/air" }
utils = { path = "crates/utils" }
lean_vm = { path = "crates/lean_vm" }
xmss = { path = "crates/xmss" }
sub_protocols = { path = "crates/sub_protocols" }
lookup = { path = "crates/lookup" }
lean_compiler = { path = "crates/lean_compiler" }
lean_prover = { path = "crates/lean_prover" }
rec_aggregation = { path = "crates/rec_aggregation" }
witness_generation = { path = "crates/lean_prover/witness_generation" }
poseidon_circuit = { path = "crates/poseidon_circuit" }

# External
thiserror = "2.0"
clap = { version = "4.5.52", features = ["derive"] }
rand = "0.9.2"
sha3 = "0.10.8"
derive_more = { version = "2.0.1", features = ["full"] }
pest = "2.7"
pest_derive = "2.7"
itertools = "0.10.5"
colored = "3.0.0"
tracing = "0.1.26"
serde_json = "1.0.145"
num_enum = "0.7.5"
tracing-subscriber = { version = "0.3.19", features = ["std", "env-filter"] }
<<<<<<< HEAD
tracing-forest = { version = "0.3.0", features = ["ansi", "smallvec"] }
=======
tracing-forest = { version = "0.2.0", features = ["ansi", "smallvec"] }
>>>>>>> 011b1f96
p3-koala-bear = { git = "https://github.com/TomWambsgans/Plonky3.git", branch = "modular-precompiles" }
p3-baby-bear = { git = "https://github.com/TomWambsgans/Plonky3.git", branch = "modular-precompiles" }
p3-poseidon2 = { git = "https://github.com/TomWambsgans/Plonky3.git", branch = "modular-precompiles" }
p3-symmetric = { git = "https://github.com/TomWambsgans/Plonky3.git", branch = "modular-precompiles" }
p3-air = { git = "https://github.com/TomWambsgans/Plonky3.git", branch = "modular-precompiles" }
<<<<<<< HEAD
=======
p3-uni-stark = { git = "https://github.com/TomWambsgans/Plonky3.git", branch = "modular-precompiles" }
>>>>>>> 011b1f96
p3-goldilocks = { git = "https://github.com/TomWambsgans/Plonky3.git", branch = "modular-precompiles" }
p3-challenger = { git = "https://github.com/TomWambsgans/Plonky3.git", branch = "modular-precompiles" }
p3-util = { git = "https://github.com/TomWambsgans/Plonky3.git", branch = "modular-precompiles" }
p3-monty-31 = { git = "https://github.com/TomWambsgans/Plonky3.git", branch = "modular-precompiles" }

whir-p3 = { git = "https://github.com/TomWambsgans/whir-p3", branch = "modular-precompiles" }
multilinear-toolkit = { git = "https://github.com/leanEthereum/multilinear-toolkit.git", branch = "modular-precompiles" }

[dependencies]
clap.workspace = true
rec_aggregation.workspace = true
poseidon_circuit.workspace = true

# [patch."https://github.com/TomWambsgans/Plonky3.git"]
# p3-koala-bear = { path = "../zk/Plonky3/koala-bear" }
# p3-field = { path = "../zk/Plonky3/field" }
# p3-poseidon2 = { path = "../zk/Plonky3/poseidon2" }
# p3-symmetric = { path = "../zk/Plonky3/symmetric" }
# p3-air = { path = "../zk/Plonky3/air" }
<<<<<<< HEAD
=======
# p3-uni-stark = { path = "../zk/Plonky3/uni-stark" }
>>>>>>> 011b1f96
# p3-merkle-tree = { path = "../zk/Plonky3/merkle-tree" }
# p3-commit = { path = "../zk/Plonky3/commit" }
# p3-matrix = { path = "../zk/Plonky3/matrix" }
# p3-dft = { path = "../zk/Plonky3/dft" }
# p3-challenger = { path = "../zk/Plonky3/challenger" }
# p3-monty-31 = { path = "../zk/Plonky3/monty-31" }
# p3-maybe-rayon = { path = "../zk/Plonky3/maybe-rayon" }
# p3-util = { path = "../zk/Plonky3/util" }

# [patch."https://github.com/TomWambsgans/whir-p3.git"]
# whir-p3 = { path = "../zk/whir/fork-whir-p3" }

# [patch."https://github.com/leanEthereum/multilinear-toolkit.git"]
# multilinear-toolkit = { path = "../zk/multilinear-toolkit" }

# [profile.release]
# opt-level = 1

[profile.release]
lto = "thin"<|MERGE_RESOLUTION|>--- conflicted
+++ resolved
@@ -10,10 +10,6 @@
 [workspace]
 members = [
     "crates/*",
-<<<<<<< HEAD
-=======
-    "crates/lean_prover/vm_air",
->>>>>>> 011b1f96
     "crates/lean_prover/witness_generation",
 ]
 
@@ -73,20 +69,12 @@
 serde_json = "1.0.145"
 num_enum = "0.7.5"
 tracing-subscriber = { version = "0.3.19", features = ["std", "env-filter"] }
-<<<<<<< HEAD
 tracing-forest = { version = "0.3.0", features = ["ansi", "smallvec"] }
-=======
-tracing-forest = { version = "0.2.0", features = ["ansi", "smallvec"] }
->>>>>>> 011b1f96
 p3-koala-bear = { git = "https://github.com/TomWambsgans/Plonky3.git", branch = "modular-precompiles" }
 p3-baby-bear = { git = "https://github.com/TomWambsgans/Plonky3.git", branch = "modular-precompiles" }
 p3-poseidon2 = { git = "https://github.com/TomWambsgans/Plonky3.git", branch = "modular-precompiles" }
 p3-symmetric = { git = "https://github.com/TomWambsgans/Plonky3.git", branch = "modular-precompiles" }
 p3-air = { git = "https://github.com/TomWambsgans/Plonky3.git", branch = "modular-precompiles" }
-<<<<<<< HEAD
-=======
-p3-uni-stark = { git = "https://github.com/TomWambsgans/Plonky3.git", branch = "modular-precompiles" }
->>>>>>> 011b1f96
 p3-goldilocks = { git = "https://github.com/TomWambsgans/Plonky3.git", branch = "modular-precompiles" }
 p3-challenger = { git = "https://github.com/TomWambsgans/Plonky3.git", branch = "modular-precompiles" }
 p3-util = { git = "https://github.com/TomWambsgans/Plonky3.git", branch = "modular-precompiles" }
@@ -106,10 +94,6 @@
 # p3-poseidon2 = { path = "../zk/Plonky3/poseidon2" }
 # p3-symmetric = { path = "../zk/Plonky3/symmetric" }
 # p3-air = { path = "../zk/Plonky3/air" }
-<<<<<<< HEAD
-=======
-# p3-uni-stark = { path = "../zk/Plonky3/uni-stark" }
->>>>>>> 011b1f96
 # p3-merkle-tree = { path = "../zk/Plonky3/merkle-tree" }
 # p3-commit = { path = "../zk/Plonky3/commit" }
 # p3-matrix = { path = "../zk/Plonky3/matrix" }
